#include <ATen/Context.h>
#include <ATen/cuda/CUDAContext.h>
#include <ATen/Dispatch.h>
#include <ATen/NativeFunctions.h>
#include <ATen/cuda/PinnedMemoryAllocator.h>
#include <ATen/cuda/CUDAApplyUtils.cuh>
#include <ATen/cuda/detail/IndexUtils.cuh>
#include <ATen/cuda/CUDASolver.h>
#include <ATen/cuda/CUDABlas.h>
#include <ATen/cuda/CUDAEvent.h>
#include <c10/cuda/CUDAStream.h>

#include <ATen/native/LinearAlgebraUtils.h>
#include <ATen/native/cuda/MiscUtils.h>
#include <ATen/native/cuda/BatchLinearAlgebraLib.h>

namespace at {
namespace native {

template <typename scalar_t>
static void apply_triangular_solve(Tensor& A, Tensor& B, bool upper, bool transpose, bool conjugate_transpose, bool unitriangular) {
  cublasFillMode_t uplo = upper ? CUBLAS_FILL_MODE_UPPER : CUBLAS_FILL_MODE_LOWER;
  cublasOperation_t trans = transpose ? CUBLAS_OP_T : CUBLAS_OP_N;
  trans = conjugate_transpose ? CUBLAS_OP_C : trans;
  cublasDiagType_t diag = unitriangular ? CUBLAS_DIAG_UNIT : CUBLAS_DIAG_NON_UNIT;
  cublasSideMode_t side = CUBLAS_SIDE_LEFT;

  auto A_data = A.data_ptr<scalar_t>();
  auto B_data = B.data_ptr<scalar_t>();
  auto A_mat_stride = matrixStride(A);
  auto B_mat_stride = matrixStride(B);
  auto batch_size = batchCount(A);
  auto n = cuda_int_cast(A.size(-2), "n");
  auto nrhs = cuda_int_cast(B.size(-1), "nrhs");
  auto lda = std::max<int>(1, n);

  auto alpha = scalar_t{1};

  for (decltype(batch_size) i = 0; i < batch_size; i++) {
    scalar_t* A_working_ptr = &A_data[i * A_mat_stride];
    scalar_t* B_working_ptr = &B_data[i * B_mat_stride];
    auto handle = at::cuda::getCurrentCUDABlasHandle();
    at::cuda::blas::trsm(handle, side, uplo, trans, diag, n, nrhs, &alpha, A_working_ptr, lda, B_working_ptr, lda);
  }
}

void triangular_solve_cublas(Tensor& A, Tensor& B, Tensor& infos, bool upper, bool transpose, bool conjugate_transpose, bool unitriangular) {
  (void)infos; // unused
  AT_DISPATCH_FLOATING_AND_COMPLEX_TYPES(A.scalar_type(), "triangular_solve_cuda", [&]{
    apply_triangular_solve<scalar_t>(A, B, upper, transpose, conjugate_transpose, unitriangular);
  });
}

template <typename scalar_t>
static void apply_triangular_solve_batched(Tensor& A, Tensor& B, bool upper, bool transpose, bool conjugate_transpose, bool unitriangular) {
  cublasFillMode_t uplo = upper ? CUBLAS_FILL_MODE_UPPER : CUBLAS_FILL_MODE_LOWER;
  cublasOperation_t trans = transpose ? CUBLAS_OP_T : CUBLAS_OP_N;
  trans = conjugate_transpose ? CUBLAS_OP_C : trans;
  cublasDiagType_t diag = unitriangular ? CUBLAS_DIAG_UNIT : CUBLAS_DIAG_NON_UNIT;
  cublasSideMode_t side = CUBLAS_SIDE_LEFT;

  auto A_data = A.data_ptr<scalar_t>();
  auto B_data = B.data_ptr<scalar_t>();
  auto A_mat_stride = matrixStride(A);
  auto B_mat_stride = matrixStride(B);
  auto batch_size = cuda_int_cast(batchCount(A), "batch_size");
  auto n = cuda_int_cast(A.size(-2), "n");
  auto nrhs = cuda_int_cast(B.size(-1), "nrhs");
  auto lda = std::max<int>(1, n);

  auto alpha = scalar_t{1};

  // cuBLAS batched trsm requires input to be the device array of pointers to device single matrices
  Tensor A_array = at::arange(
    reinterpret_cast<int64_t>(A_data),
    reinterpret_cast<int64_t>(&A_data[(std::max<int>(batch_size, 1) - 1) * A_mat_stride]) + 1,
    static_cast<int64_t>(std::max<int64_t>(A_mat_stride, 1) * sizeof(scalar_t)), A.options().dtype(at::kLong));

  Tensor B_array = at::arange(
    reinterpret_cast<int64_t>(B_data),
    reinterpret_cast<int64_t>(&B_data[(std::max<int>(batch_size, 1) - 1) * B_mat_stride]) + 1,
    static_cast<int64_t>(std::max<int64_t>(B_mat_stride, 1) * sizeof(scalar_t)), B.options().dtype(at::kLong));

  auto A_array_data = reinterpret_cast<scalar_t**>(A_array.data_ptr());
  auto B_array_data = reinterpret_cast<scalar_t**>(B_array.data_ptr());

  auto handle = at::cuda::getCurrentCUDABlasHandle();
  at::cuda::blas::trsmBatched(handle, side, uplo, trans, diag, n, nrhs, &alpha, A_array_data, lda, B_array_data, lda, batch_size);
}

void triangular_solve_batched_cublas(Tensor& A, Tensor& B, Tensor& infos, bool upper, bool transpose, bool conjugate_transpose, bool unitriangular) {
  (void)infos; // unused
  AT_DISPATCH_FLOATING_AND_COMPLEX_TYPES(A.scalar_type(), "triangular_solve_cuda", [&]{
    apply_triangular_solve_batched<scalar_t>(A, B, upper, transpose, conjugate_transpose, unitriangular);
  });
}

#ifdef USE_CUSOLVER

inline static Tensor column_major_identity_matrix_like(const Tensor& self) {
  auto size = self.sizes();
  auto size_slice = IntArrayRef(size.data(), size.size()-1);
  return at::ones(size_slice, self.options()).diag_embed().transpose(-2, -1);
}

template <typename scalar_t>
inline static void _apply_single_inverse_helper(scalar_t* self_ptr, scalar_t* self_inv_ptr, int* ipiv_ptr, int* info_getrf_ptr, int* info_getrs_ptr, int n, int lda) {
  // self_inv_ptr should already be an identity matrix

  auto handle = at::cuda::getCurrentCUDASolverDnHandle();
  at::cuda::solver::getrf<scalar_t>(handle, n, n, self_ptr, lda, ipiv_ptr, info_getrf_ptr);
  at::cuda::solver::getrs<scalar_t>(handle, n, n, self_ptr, lda, ipiv_ptr, self_inv_ptr, lda, info_getrs_ptr);
}

template <typename scalar_t>
static void apply_batched_inverse_lib(Tensor& self, Tensor& self_inv, Tensor& infos_getrf, Tensor& infos_getrs) {
  const int batch_size = cuda_int_cast(batchCount(self), "batchCount");
  const int n = cuda_int_cast(self.size(-2), "self.size(-2)");
  const int lda = std::max<int>(1, n);

  auto self_data = self.data_ptr<scalar_t>();
  auto self_mat_stride = matrixStride(self);
  auto self_inv_data = self_inv.data_ptr<scalar_t>();
  auto self_inv_mat_stride = matrixStride(self_inv);

  auto infos_getrf_data = infos_getrf.data_ptr<int>();
  auto infos_getrs_data = infos_getrs.data_ptr<int>();

  auto& allocator = *::c10::cuda::CUDACachingAllocator::get();

  // Heuristic: For small batch size or large matrix size, we use for-loop to iterate over the batches instead of 
  //            calling the batched cublas routine.
  if (batch_size <= 8 || /* batch_size > 8 && */ n >= 512) {
    for (int64_t i = 0; i < batch_size; i++) {
      auto dataPtr = allocator.allocate(sizeof(int) * lda);
      int* pivot = reinterpret_cast<int*>(dataPtr.get());

      int* infos_getrf_working_ptr = &infos_getrf_data[i];
      int* infos_getrs_working_ptr = &infos_getrs_data[i];

      _apply_single_inverse_helper<scalar_t>(
        &self_data[i * self_mat_stride], &self_inv_data[i * self_inv_mat_stride], pivot, infos_getrf_working_ptr, infos_getrs_working_ptr, n, lda);
    }
  } else {
    // cublas batched kernels require input be "device array of device pointers"
    Tensor self_array = at::arange(
      reinterpret_cast<int64_t>(self_data),
      reinterpret_cast<int64_t>(&self_data[(batch_size-1) * self_mat_stride]) + 1,
      static_cast<int64_t>(self_mat_stride * sizeof(scalar_t)), self.options().dtype(at::kLong));
    Tensor self_inv_array = at::arange(
      reinterpret_cast<int64_t>(self_inv_data),
      reinterpret_cast<int64_t>(&self_inv_data[(batch_size-1) * self_inv_mat_stride]) + 1,
      static_cast<int64_t>(self_inv_mat_stride * sizeof(scalar_t)), self.options().dtype(at::kLong));

    auto dataPtr = allocator.allocate(sizeof(int)*batch_size*lda);
    int* ipiv_array = reinterpret_cast<int*>(dataPtr.get());

    at::cuda::blas::getrfBatched<scalar_t>(n, reinterpret_cast<scalar_t**>(self_array.data_ptr()), lda,
      ipiv_array, infos_getrf_data, batch_size);

    at::cuda::blas::getriBatched<scalar_t>(n, reinterpret_cast<scalar_t**>(self_array.data_ptr()), lda,
      ipiv_array, reinterpret_cast<scalar_t**>(self_inv_array.data_ptr()), lda, infos_getrs_data, batch_size);
  }
}

template <typename scalar_t>
static void apply_single_inverse_lib(const Tensor& self, Tensor& self_inv, Tensor& infos_getrf, Tensor& infos_getrs) {
  int n = cuda_int_cast(self.size(-2), "self.size(-2)");
  int lda = std::max<int>(1, n);

  Tensor ipiv = at::empty({lda}, self.options().dtype(at::kInt));

  _apply_single_inverse_helper<scalar_t>(
    self.data_ptr<scalar_t>(), self_inv.data_ptr<scalar_t>(), ipiv.data_ptr<int>(), infos_getrf.data_ptr<int>(), infos_getrs.data_ptr<int>(), n, lda);
}

// This is a type dispatching helper function for 'apply_batched_inverse_lib' and 'apply_single_inverse_lib'
Tensor& _linalg_inv_out_helper_cuda_lib(Tensor& result, Tensor& infos_getrf, Tensor& infos_getrs) {
  // assuming result is in column major order and contains the matrices to invert
  Tensor input_working_copy = cloneBatchedColumnMajor(result);

  // for getrf + getrs (cusolver path)
  // result should be filled with identity matrices
  result.zero_();
  result.diagonal(/*offset=*/0, /*dim1=*/-2, /*dim2=*/-1).fill_(1);

  const int batch_size = cuda_int_cast(batchCount(result), "batchCount");

  if (result.dim() > 2) {
    AT_DISPATCH_FLOATING_AND_COMPLEX_TYPES(result.scalar_type(), "linalg_inv_out_cuda", [&]{
      apply_batched_inverse_lib<scalar_t>(
        input_working_copy, result, infos_getrf, infos_getrs);
    });
  } else {
    AT_DISPATCH_FLOATING_AND_COMPLEX_TYPES(result.scalar_type(), "linalg_inv_out_cuda", [&]{
      apply_single_inverse_lib<scalar_t>(input_working_copy, result, infos_getrf, infos_getrs);
    });
  }

  return result;
}

// entrance of calculations of `inverse` using cusolver getrf + getrs, cublas getrfBatched + getriBatched
Tensor _inverse_helper_cuda_lib(const Tensor& self) {
  Tensor self_working_copy = cloneBatchedColumnMajor(self);
  Tensor self_inv_working_copy = column_major_identity_matrix_like(self_working_copy);
  const int batch_size = cuda_int_cast(batchCount(self), "batchCount");

  if (self.dim() > 2 && batch_size > 1) {
    Tensor infos_getrf = at::zeros({std::max<int64_t>(1, batchCount(self))}, self.options().dtype(kInt));
    Tensor infos_getrs = at::zeros({std::max<int64_t>(1, batchCount(self))}, self.options().dtype(kInt));
    AT_DISPATCH_FLOATING_AND_COMPLEX_TYPES(self.scalar_type(), "inverse_cuda", [&]{
      apply_batched_inverse_lib<scalar_t>(
        self_working_copy, self_inv_working_copy, infos_getrf, infos_getrs);
    });
    batchCheckErrors(infos_getrf, "inverse_cuda");
    batchCheckErrors(infos_getrs, "inverse_cuda");
  } else {
    Tensor infos_getrf = at::zeros({1}, self.options().dtype(kInt));
    Tensor infos_getrs = at::zeros({1}, self.options().dtype(kInt));
    AT_DISPATCH_FLOATING_AND_COMPLEX_TYPES(self.scalar_type(), "inverse_cuda", [&]{
      apply_single_inverse_lib<scalar_t>(self_working_copy, self_inv_working_copy, infos_getrf, infos_getrs);
    });
    batchCheckErrors(infos_getrf, "inverse_cuda");
    batchCheckErrors(infos_getrs, "inverse_cuda");
  }

  return self_inv_working_copy;
}

// call cusolver gesvdj function to calculate svd
template<typename scalar_t>
inline static void _apply_svd_lib_gesvdj(const Tensor& self, Tensor& U, Tensor& S, Tensor& VT, Tensor& infos, bool compute_uv, bool some) {
  using value_t = typename c10::scalar_value_type<scalar_t>::type;
  auto self_data = self.data_ptr<scalar_t>();
  auto U_data = U.data_ptr<scalar_t>();
  auto S_data = S.data_ptr<value_t>();
  auto VT_data = VT.data_ptr<scalar_t>();
  auto self_stride = matrixStride(self);
  auto U_stride = matrixStride(U);
  auto S_stride = S.size(-1);
  auto VT_stride = matrixStride(VT);

  int batchsize = cuda_int_cast(batchCount(self), "batch size");
  int m = cuda_int_cast(self.size(-2), "m");
  int n = cuda_int_cast(self.size(-1), "n");
  int lda = std::max<int>(1, m);
  int ldvt = std::max<int>(1, n);

  for(int i = 0; i < batchsize; i++){
    // gesvdj_params controls the numerical accuracy of cusolver gesvdj iterations on GPU
    gesvdjInfo_t gesvdj_params;
    TORCH_CUSOLVER_CHECK(cusolverDnCreateGesvdjInfo(&gesvdj_params));
    // TORCH_CUSOLVER_CHECK(cusolverDnXgesvdjSetTolerance(gesvdj_params, 1.0e-7));
    // TORCH_CUSOLVER_CHECK(cusolverDnXgesvdjSetMaxSweeps(gesvdj_params, 15));

    auto handle = at::cuda::getCurrentCUDASolverDnHandle();
    auto jobz = compute_uv ? CUSOLVER_EIG_MODE_VECTOR : CUSOLVER_EIG_MODE_NOVECTOR;
    at::cuda::solver::gesvdj<scalar_t>(
      handle, jobz, /*econ=*/ some ? 1 : 0, m, n,
      self_data + i * self_stride,
      lda,
      S_data + i * S_stride,
      U_data + i * U_stride,
      lda,
      VT_data + i * VT_stride,
      ldvt,
      infos.data_ptr<int>() + i,
      gesvdj_params
    );

    TORCH_CUSOLVER_CHECK(cusolverDnDestroyGesvdjInfo(gesvdj_params));
  }
}

// wrapper around _apply_svd_lib_gesvdj that handles dtype dispatch,
// creates a working copy of the input, and creates V^H from the V returned by gesvdj
inline static void apply_svd_lib_gesvdj(const Tensor& self, Tensor& U, Tensor& S, Tensor& VT, Tensor& infos, bool compute_uv, bool some) {
  const int64_t m = self.size(-2);
  const int64_t n = self.size(-1);
  Tensor self_working_copy = cloneBatchedColumnMajor(self);
  VT = VT.transpose(-2, -1);  // gesvdj returns V instead of V^H

  AT_DISPATCH_FLOATING_AND_COMPLEX_TYPES(self.scalar_type(), "svd_cuda_gesvdj", [&] {
    _apply_svd_lib_gesvdj<scalar_t>(self_working_copy, U, S, VT, infos, compute_uv, some);
  });
}

// call cusolver gesvdj batched function to calculate svd
template<typename scalar_t>
inline static void _apply_svd_lib_gesvdjBatched(const Tensor& self, Tensor& U, Tensor& S, Tensor& VT, Tensor& infos, bool compute_uv) {
  using value_t = typename c10::scalar_value_type<scalar_t>::type;
  auto self_data = self.data_ptr<scalar_t>();
  auto U_data = U.data_ptr<scalar_t>();
  auto S_data = S.data_ptr<value_t>();
  auto VT_data = VT.data_ptr<scalar_t>();
  auto self_stride = matrixStride(self);
  auto U_stride = matrixStride(U);
  auto S_stride = S.size(-1);
  auto VT_stride = matrixStride(VT);

  int batchsize = cuda_int_cast(batchCount(self), "batch size");
  int m = cuda_int_cast(self.size(-2), "m");
  int n = cuda_int_cast(self.size(-1), "n");
  int lda = std::max<int>(1, m);
  int ldvt = std::max<int>(1, n);

  TORCH_INTERNAL_ASSERT(m <= 32 && n <= 32, "gesvdjBatched requires both matrix dimensions not greater than 32, but got "
                        "m = ", m, " n = ", n);

  // gesvdj_params controls the numerical accuracy of cusolver gesvdj iterations on GPU
  gesvdjInfo_t gesvdj_params;
  TORCH_CUSOLVER_CHECK(cusolverDnCreateGesvdjInfo(&gesvdj_params));
  // TORCH_CUSOLVER_CHECK(cusolverDnXgesvdjSetTolerance(gesvdj_params, 1.0e-7));
  // TORCH_CUSOLVER_CHECK(cusolverDnXgesvdjSetMaxSweeps(gesvdj_params, 15));
  TORCH_CUSOLVER_CHECK(cusolverDnXgesvdjSetSortEig(gesvdj_params, 1));

  auto handle = at::cuda::getCurrentCUDASolverDnHandle();
  auto jobz = compute_uv ? CUSOLVER_EIG_MODE_VECTOR : CUSOLVER_EIG_MODE_NOVECTOR;
  at::cuda::solver::gesvdjBatched<scalar_t>(
    handle, jobz, m, n, self_data, lda, S_data, U_data, lda, VT_data, ldvt,
    infos.data_ptr<int>(), gesvdj_params, batchsize
  );

  TORCH_CUSOLVER_CHECK(cusolverDnDestroyGesvdjInfo(gesvdj_params));
}

// wrapper around _apply_svd_lib_gesvdjBatched that handles dtype dispatch,
// creates a working copy of the input, and creates V^H from the V returned by gesvdj
inline static void apply_svd_lib_gesvdjBatched(const Tensor& self, Tensor& U, Tensor& S, Tensor& VT, Tensor& infos, bool compute_uv) {
  const int64_t m = self.size(-2);
  const int64_t n = self.size(-1);
  Tensor self_working_copy = cloneBatchedColumnMajor(self);
  VT = VT.transpose(-2, -1);  // gesvdj returns V instead of V^H

  AT_DISPATCH_FLOATING_AND_COMPLEX_TYPES(self.scalar_type(), "svd_cuda_gesvdjBatched", [&] {
    _apply_svd_lib_gesvdjBatched<scalar_t>(self_working_copy, U, S, VT, infos, compute_uv);
  });
}

// entrance of calculations of `svd` using cusolver gesvdj and gesvdjBatched
std::tuple<Tensor, Tensor, Tensor> _svd_helper_cuda_lib(const Tensor& self, bool some, bool compute_uv) {
  const int64_t batch_size = batchCount(self);
  at::Tensor infos = at::zeros({batch_size}, self.options().dtype(at::kInt));
  const int64_t m = self.size(-2);
  const int64_t n = self.size(-1);
  const int64_t k = std::min(m, n);

  Tensor U_working_copy, S_working_copy, VT_working_copy;
  std::tie(U_working_copy, S_working_copy, VT_working_copy) = \
    _create_U_S_VT(self, some, compute_uv, /* svd_use_cusolver = */ true);
  // U, S, V working copies are already column majored now

  // heuristic for using `gesvdjBatched` over `gesvdj`
  if (m <= 32 && n <= 32 && batch_size > 1 && (!some || m == n)) {
    apply_svd_lib_gesvdjBatched(self, U_working_copy, S_working_copy, VT_working_copy, infos, compute_uv);
  } else {
    apply_svd_lib_gesvdj(self, U_working_copy, S_working_copy, VT_working_copy, infos, compute_uv, some);
  }

  // A device-host sync will be performed.
  batchCheckErrors(infos, "svd_cuda");

  if (!compute_uv) {
    VT_working_copy.zero_();
    U_working_copy.zero_();
  }

  if (some) {
    VT_working_copy = VT_working_copy.narrow(-2, 0, k);
  }

  // so far we have computed VT, but torch.svd returns V instead. Adjust accordingly.
  VT_working_copy.transpose_(-2, -1);
  return std::make_tuple(U_working_copy, S_working_copy, VT_working_copy);
}

<<<<<<< HEAD
#endif  // USE_CUSOLVER
=======
/*
  The orgqr function allows reconstruction of an orthogonal (or unitary) matrix Q,
  from a sequence of elementary reflectors, such as produced by the geqrf function.

  Args:
  * `self` - Tensor with the directions of the elementary reflectors below the diagonal,
              it will be overwritten with the result
  * `tau` - Tensor containing the magnitudes of the elementary reflectors
  * `infos` - Tensor to store cuSOLVER's error codes
  * `n_columns` - The number of columns of Q to be computed

  For further details, please see the cuSOLVER documentation for ORGQR and UNGQR.
*/
template <typename scalar_t>
inline void apply_orgqr_cusolver(Tensor& self, const Tensor& tau, Tensor& infos, int64_t n_columns) {
  using value_t = typename c10::scalar_value_type<scalar_t>::type;
  auto self_data = self.data_ptr<scalar_t>();
  auto tau_data = tau.data_ptr<scalar_t>();
  auto infos_data = infos.data_ptr<int>();
  auto self_matrix_stride = matrixStride(self);
  auto batchsize = cuda_int_cast(batchCount(self), "batch size");
  auto m = cuda_int_cast(self.size(-2), "m");
  auto n = cuda_int_cast(n_columns, "n");
  auto k = cuda_int_cast(tau.size(-1), "k");
  auto tau_stride = std::max<int>(1, k);
  auto lda = std::max<int>(1, m);

  // LAPACK's requirement
  TORCH_INTERNAL_ASSERT(m >= n);
  TORCH_INTERNAL_ASSERT(n >= k);

  // get the optimal work size and allocate workspace tensor
  int lwork;
  at::cuda::solver::orgqr_buffersize<scalar_t>(
    at::cuda::getCurrentCUDASolverDnHandle(), m, n, k, self_data, lda, tau_data, &lwork);

  for (auto i = decltype(batchsize){0}; i < batchsize; i++) {
    scalar_t* self_working_ptr = &self_data[i * self_matrix_stride];
    scalar_t* tau_working_ptr = &tau_data[i * tau_stride];
    int* info_working_ptr = &infos_data[i];
    auto handle = at::cuda::getCurrentCUDASolverDnHandle();

    // allocate workspace storage
    auto& allocator = *at::cuda::getCUDADeviceAllocator();
    auto work_data = allocator.allocate(sizeof(scalar_t)*lwork);

    at::cuda::solver::orgqr<scalar_t>(
      handle, m, n, k,
      self_working_ptr,
      lda,
      tau_working_ptr,
      static_cast<scalar_t*>(work_data.get()),
      lwork,
      info_working_ptr
    );
  }
}

// This is a type dispatching helper function for 'apply_orgqr_cusolver'
Tensor& orgqr_helper_cuda_lib(Tensor& result, const Tensor& tau, Tensor& infos, int64_t n_columns) {
  AT_DISPATCH_FLOATING_AND_COMPLEX_TYPES(result.scalar_type(), "orgqr_cuda", [&]{
    apply_orgqr_cusolver<scalar_t>(result, tau, infos, n_columns);
  });
  return result;
}

}} // namespace at::native
>>>>>>> 30dd15e7

}} // namespace at::native<|MERGE_RESOLUTION|>--- conflicted
+++ resolved
@@ -375,9 +375,6 @@
   return std::make_tuple(U_working_copy, S_working_copy, VT_working_copy);
 }
 
-<<<<<<< HEAD
-#endif  // USE_CUSOLVER
-=======
 /*
   The orgqr function allows reconstruction of an orthogonal (or unitary) matrix Q,
   from a sequence of elementary reflectors, such as produced by the geqrf function.
@@ -444,7 +441,6 @@
   return result;
 }
 
-}} // namespace at::native
->>>>>>> 30dd15e7
+#endif  // USE_CUSOLVER
 
 }} // namespace at::native