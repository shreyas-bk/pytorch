#define TORCH_ASSERT_ONLY_METHOD_OPERATORS
#include <algorithm>
#include <cmath>
#include <vector>

#include <ATen/core/Tensor.h>
#include <ATen/core/List.h>
#include <ATen/Context.h>
#include <ATen/Parallel.h>
#include <ATen/TensorOperators.h>
#include <ATen/SmallVector.h>
#include <ATen/native/quantized/PackedParams.h>
#include <ATen/native/quantized/cpu/fbgemm_utils.h>
#include <ATen/native/quantized/cpu/QnnpackUtils.h>
#include <ATen/native/quantized/cpu/XnnpackUtils.h>
#include <ATen/native/quantized/cpu/OnednnUtils.h>
#include <ATen/native/quantized/ConvUtils.h>
#include <ATen/native/quantized/cpu/QuantUtils.h>
#include <caffe2/utils/threadpool/pthreadpool-cpp.h>
#include <torch/library.h>
#include <ATen/quantized/Quantizer.h>
#include <ATen/native/mkldnn/MKLDNNCommon.h>

#ifndef AT_PER_OPERATOR_HEADERS
#include <ATen/Functions.h>
#include <ATen/NativeFunctions.h>
#else
#include <ATen/ops/_empty_affine_quantized.h>
#include <ATen/ops/_empty_affine_quantized_native.h>
#include <ATen/ops/_empty_per_channel_affine_quantized_native.h>
#include <ATen/ops/empty.h>
#include <ATen/ops/quantize_per_channel_native.h>
#include <ATen/ops/quantize_per_tensor_native.h>
#include <ATen/ops/zeros.h>
#include <ATen/ops/round.h>
#include <ATen/ops/clamp.h>
#endif

#include <c10/util/irange.h>

namespace {
// To have a sanity check for maximum matrix size.
constexpr int64_t kReasonableMaxDim = 1000000;
} // namespace

template <int kSpatialDim = 2>
bool ConvDimChecks(
    int64_t act_dims,
    int64_t stride_dims,
    int64_t padding_dims,
    int64_t output_padding_dims,
    int64_t dilation_dims,
    std::string func_name,
    bool transpose = false) {
  TORCH_CHECK(
      act_dims == kSpatialDim + 2,
      func_name,
      kSpatialDim,
      "d(): Expected activation tensor to have ",
      kSpatialDim + 2,
      " dimensions, got ",
      act_dims);
  TORCH_CHECK(
      stride_dims == kSpatialDim,
      func_name,
      kSpatialDim,
      "d(): Expected stride tensor to have ",
      kSpatialDim,
      " dimensions, got ",
      stride_dims);
  TORCH_CHECK(
      padding_dims == kSpatialDim,
      func_name,
      kSpatialDim,
      "d(): Expected padding tensor to have ",
      kSpatialDim,
      " dimensions, got ",
      padding_dims);
  TORCH_CHECK(
      !transpose || (output_padding_dims == kSpatialDim),
      func_name,
      kSpatialDim,
      "d(): Expected output padding tensor to have ",
      kSpatialDim,
      " dimensions, got ",
      output_padding_dims);
  TORCH_CHECK(
      dilation_dims == kSpatialDim,
      func_name,
      kSpatialDim,
      "d(): Expected dilation tensor to have ",
      kSpatialDim,
      " dimensions, got ",
      dilation_dims);
  return true;
}

inline int64_t compute_deconv_shape(int64_t input,
                                    int64_t kernel,
                                    int64_t stride,
                                    int64_t input_padding,
                                    int64_t output_padding,
                                    int64_t dilation) {
  int64_t out = (input - 1) * stride - 2 * input_padding
                + dilation * (kernel - 1) + output_padding + 1;
  return out;
}

template <int64_t kSpatialDim>
at::SmallVector<int64_t, kSpatialDim + 2> MakeDeConvOutputShape(
    int64_t N, int64_t M,
    const std::vector<int64_t>& input_shape,
    const std::vector<int64_t>& kernel,
    const torch::List<int64_t>& stride,
    const torch::List<int64_t>& input_padding,
    const torch::List<int64_t>& output_padding,
    const torch::List<int64_t>& dilation) {
  at::SmallVector<int64_t, kSpatialDim + 2> output_shape;
  output_shape.resize(kSpatialDim + 2);
  output_shape[0] = N;  // Batch size
  output_shape[1] = M;  // Output channels
  for (const auto idx : c10::irange(kSpatialDim)) {
    output_shape[idx + 2] = compute_deconv_shape(input_shape[idx],
                                                 kernel[idx],
                                                 stride[idx],
                                                 input_padding[idx],
                                                 output_padding[idx],
                                                 dilation[idx]);
    TORCH_CHECK(output_shape[idx + 2] > 0,
                "Output dimension is zero for ", idx, " axis;"
                " kernel: ", kernel[idx],
                ", stride: ", stride[idx],
                ", input padding: ", input_padding[idx],
                ", output padding: ", output_padding[idx],
                ", dilation: ", dilation[idx])
    TORCH_CHECK(output_shape[idx + 2] < kReasonableMaxDim,
                "Output dimension is beyond reasonable maximum for ", idx,
                " axis;"
                " kernel: ", kernel[idx],
                ", stride: ", stride[idx],
                ", input padding: ", input_padding[idx],
                ", output padding: ", output_padding[idx],
                ", dilation: ", dilation[idx]);
  }
  return output_shape;
}

#ifdef USE_FBGEMM

template <int kSpatialDim = 2>
at::SmallVector<int64_t, kSpatialDim + 2> MakeConvOutputShape(
    int N,
    int M,
    const std::array<int, kSpatialDim>& output_image_shape);

template <>
at::SmallVector<int64_t, 4> MakeConvOutputShape<2>(
    int N,
    int M,
    const std::array<int, 2>& output_image_shape) {
  return {N, M, output_image_shape[0], output_image_shape[1]};
}

template <>
at::SmallVector<int64_t, 5> MakeConvOutputShape<3>(
    int N,
    int M,
    const std::array<int, 3>& output_image_shape) {
  return {N,
          M,
          output_image_shape[0],
          output_image_shape[1],
          output_image_shape[2]};
}

#endif // USE_FBGEMM

#ifdef USE_PYTORCH_QNNPACK

template <size_t kSpatialDim>
std::array<int64_t, kSpatialDim> MakeInputShape(
    int64_t D,
    int64_t H,
    int64_t W);

template <>
std::array<int64_t, 2> MakeInputShape(int64_t /*D*/, int64_t H, int64_t W) {
  return {H, W};
}
template <>
std::array<int64_t, 3> MakeInputShape(int64_t D, int64_t H, int64_t W) {
  return {D, H, W};
}

#endif // USE_PYTORCH_QNNPACK

#ifdef USE_FBGEMM
template <int kSpatialDim>
const float* PackedConvWeight<kSpatialDim>::GetBiasData(at::Tensor* bias_ptr) {
  const float* bias_data = nullptr;
  if (bias.has_value()) {
    *bias_ptr = bias.value();
    TORCH_CHECK(
        bias_ptr->dtype() == at::kFloat,
        "[QConv3D] The 'bias' tensor must have 'torch.float' dtype");
    *bias_ptr = bias_ptr->contiguous();
    TORCH_CHECK(bias_ptr->dim() == 1, "bias should be a vector (1D Tensor)");
    const int M = w->outputChannels();
    TORCH_CHECK(bias_ptr->size(0) == M, "bias should have ", M, " elements.");
    bias_data = bias_ptr->data_ptr<float>();
  }
  return bias_data;
}

template <int kSpatialDim>
void PackedConvWeight<kSpatialDim>::GetQuantizationParams(
    float act_scale,
    float out_scale,
    std::vector<float>* output_multiplier_float,
    std::vector<float>* act_times_w_scale) {
  if (q_scheme == c10::kPerTensorAffine) {
    *act_times_w_scale = {(act_scale * w_scale[0])};
    *output_multiplier_float = {act_times_w_scale->front() / out_scale};
  } else if (q_scheme == c10::kPerChannelAffine) {
    const int M = w->outputChannels();
    output_multiplier_float->resize(M);
    act_times_w_scale->resize(M);
    for (const auto i : c10::irange(M)) {
      act_times_w_scale->at(i) = (act_scale * w_scale[i]);
      output_multiplier_float->at(i) = act_times_w_scale->at(i) / out_scale;
    }
  } else {
    TORCH_CHECK(false, "[QConv", kSpatialDim, "D] Unknown quantization scheme");
  }
}

template <int kSpatialDim>
at::Tensor PackedConvWeight<kSpatialDim>::apply(
    const at::Tensor& input,
    double output_scale,
    int64_t output_zero_point) {
  return apply_impl<false>(input, output_scale, output_zero_point);
}

template <int kSpatialDim>
at::Tensor PackedConvWeight<kSpatialDim>::apply_relu(
    const at::Tensor& input,
    double output_scale,
    int64_t output_zero_point) {
  return apply_impl<true>(input, output_scale, output_zero_point);
}

template <int kSpatialDim>
template <bool kReluFused>
at::Tensor PackedConvWeight<kSpatialDim>::apply_impl(
    const at::Tensor& act,
    double output_scale,
    int64_t output_zero_point) {
  // Quantized kernels are all written with NHWC (channels last) layout in
  // mind. Ideally, we'd be compatible with conv2d behavior and preserve the
  // inputs layout as is (doing necessary upconversions).
  //
  // However, to be more robust, for now we just force output layout to always
  // be NHWC (channels last), thus opportunistically improving perf.
  //
  // This might change when full memory format support lands
  // See https://github.com/pytorch/pytorch/issues/23403
  const std::string func_name = transpose() ? "quantized::conv_transpose"
                                            : "quantized::conv";
  TORCH_CHECK(
      fbgemm::fbgemmSupportedCPU(), "Your CPU does not support FBGEMM.");
  TORCH_CHECK(act.scalar_type() == c10::kQUInt8,
                func_name,
                "(FBGEMM): Expected activation data type ",
                toString(c10::kQUInt8),
                " but got ",
                toString(act.scalar_type()));

  ConvDimChecks<kSpatialDim>(
      act.ndimension(), stride().size(), padding().size(),
      output_padding().size(), dilation().size(), func_name, transpose());

  const int N = act.size(0);
  const int C = act.size(1);
  const int D = kSpatialDim == 2 ? 1 : act.size(2);
  const int H = act.size(kSpatialDim);
  const int W = act.size(kSpatialDim + 1);

  const at::Tensor act_ndhwc = kSpatialDim == 2
      ? act.contiguous(c10::MemoryFormat::ChannelsLast)
      : at::native::fbgemm_utils::ConvertToChannelsLast3dTensor(act);
  const uint8_t* act_data =
      reinterpret_cast<uint8_t*>(act_ndhwc.data_ptr<c10::quint8>());
  auto* pack_w = w.get();

  const int M = pack_w->outputChannels();
  const int kernel_d = kSpatialDim == 2 ? 1 : kernel[0];
  const int kernel_h = kernel[kSpatialDim - 2];
  const int kernel_w = kernel[kSpatialDim - 1];
  const int pad_d = kSpatialDim == 2 ? 0 : padding_[0];
  const int pad_h = padding_[kSpatialDim - 2];
  const int pad_w = padding_[kSpatialDim - 1];
  const int stride_d = kSpatialDim == 2 ? 1 : stride_[0];
  const int stride_h = stride_[kSpatialDim - 2];
  const int stride_w = stride_[kSpatialDim - 1];
  const int dilation_d = kSpatialDim == 2 ? 1 : dilation_[0];
  const int dilation_h = dilation_[kSpatialDim - 2];
  const int dilation_w = dilation_[kSpatialDim - 1];
  const int output_padding_d = kSpatialDim == 2 ? 0 : output_padding_[0];
  const int output_padding_h = output_padding_[kSpatialDim - 2];
  const int output_padding_w = output_padding_[kSpatialDim - 1];

  if (kSpatialDim == 2) {
    TORCH_CHECK(
        C == pack_w->inputChannels(),
        "[QConv2D] Given groups=",
        groups_,
        ", weight of size ",
        M,
        ", ",
        kernel_h,
        ", ",
        kernel_w,
        ", ",
        pack_w->inputChannels(),
        ", expected input (NCHW) ",
        N,
        ", ",
        C,
        ", ",
        H,
        ", ",
        W,
        " to have ",
        pack_w->inputChannels(),
        " channels, but got ",
        C,
        " channels instead");
  } else {
    TORCH_CHECK(
        C == pack_w->inputChannels(),
        "[QConv3D] Given groups=",
        groups_,
        ", weight of size ",
        M,
        ", ",
        kernel_d,
        ", ",
        kernel_h,
        ", ",
        kernel_w,
        ", ",
        pack_w->inputChannels(),
        ", expected input (NCDHW) ",
        N,
        ", ",
        C,
        ", ",
        D,
        ", ",
        H,
        ", ",
        W,
        " to have ",
        pack_w->inputChannels(),
        " channels, but got ",
        C,
        " channels instead");
  }

  fbgemm::conv_param_t<kSpatialDim> conv_p =
      at::native::fbgemm_utils::MakeFbgemmConvParam<kSpatialDim>(
          N, // Batch size
          C, // Number of input channels
          M, // Number of output channels
          kSpatialDim == 2 ? std::vector<int>{H, W} : std::vector<int>{D, H, W},
          groups_,
          kSpatialDim == 2 ? std::vector<int>{kernel_h, kernel_w}
                           : std::vector<int>{kernel_d, kernel_h, kernel_w},
          kSpatialDim == 2 ? std::vector<int>{stride_h, stride_w}
                           : std::vector<int>{stride_d, stride_h, stride_w},
          kSpatialDim == 2 ? std::vector<int>{pad_h, pad_w}
                           : std::vector<int>{pad_d, pad_h, pad_w},
          kSpatialDim == 2
              ? std::vector<int>{dilation_h, dilation_w}
              : std::vector<int>{dilation_d, dilation_h, dilation_w},
          kSpatialDim == 2
              ? std::vector<int>{output_padding_h, output_padding_w}
              : std::vector<int>{output_padding_d,
                                 output_padding_h,
                                 output_padding_w},
          transpose());

  // NOLINTNEXTLINE(bugprone-narrowing-conversions,cppcoreguidelines-narrowing-conversions)
  const float act_scale = act.q_scale();
  const int32_t act_zero_point = act.q_zero_point();

  at::Tensor bias;
  const float* bias_data = GetBiasData(&bias);

  TORCH_CHECK(
      w_scale.size() == w_zp.size(),
      "Weight scales and zero points vectors should have the same size.");
  std::vector<float> output_multiplier_float;
  std::vector<float> act_times_w_scale;
  GetQuantizationParams(
      act_scale, output_scale, &output_multiplier_float, &act_times_w_scale);

  at::SmallVector<int64_t, kSpatialDim + 2> output_shape;
  if (transpose()) {
    output_shape = MakeDeConvOutputShape<kSpatialDim>(
        N,
        M,
        kSpatialDim == 2 ? std::vector<int64_t>{H, W} : std::vector<int64_t>{D, H, W},
        kernel,
        stride(),
        padding(),
        output_padding(),
        dilation());

    // if use direct convolution implementation, compute the col_offsets
    // of the weight matrix at model initialization stage.
    // We need to know the shape of output matrix
    // to compute col_offsets for direct convolution.
    // Hence it cannot be called from inside weight packing function
    // like other quantized conv implementation
    if (pack_w->getPackedWForDirectconv().get() &&
        pack_w->getPackedWForDirectconv().get()->is_first_call()) {
          pack_w->getPackedWForDirectconv().get()->col_offsets_with_zero_pt_s8acc32_DirectConvT(
              conv_p,
              w_zp.data(),
              col_offsets,
              M);
    }
  } else {
    output_shape = MakeConvOutputShape<kSpatialDim>(N, M, conv_p.OUT_DIM);
  }
  if (N > 0) {
    TORCH_CHECK(
        std::all_of(
            output_shape.begin(),
            output_shape.end(),
            [](int64_t i) { return i > 0; }),
        "[QConv",
        kSpatialDim,
        "D] each dimension of output tensor should be greater than 0");
  }
  at::Tensor output = kSpatialDim == 2
      ? at::_empty_affine_quantized(
            output_shape,
            device(c10::kCPU)
                .dtype(c10::kQUInt8)
                .memory_format(c10::MemoryFormat::ChannelsLast),
            output_scale,
            output_zero_point,
            c10::nullopt)
      : at::native::fbgemm_utils::MakeEmptyAffineQuantizedChannelsLast3dTensor(
            output_shape[0],
            output_shape[1],
            output_shape[2],
            output_shape[3],
            output_shape[4],
            device(c10::kCPU).dtype(c10::kQUInt8),
            output_scale,
            output_zero_point);
  at::Tensor buffer =
      at::empty(output.sizes(), output.options().dtype(c10::kInt));
  const int num_tasks = at::get_num_threads();
  at::parallel_for(0, num_tasks, 1, [&](int64_t begin, int64_t end) {
    fbgemm::DoNothing<> kNoOpObj{};
    for (const auto task_id : c10::irange(begin, end)) {
      if (q_scheme == c10::kPerTensorAffine) {
        fbgemm::ReQuantizeOutput<
            kReluFused,
            fbgemm::QuantizationGranularity::TENSOR,
            float>
            output_proc_obj(
                kNoOpObj,
                output_multiplier_float.data(),
                output_zero_point,
                act_zero_point,
                w_zp.data(),
                nullptr, /* row offset buffer */
                col_offsets.data(),
                bias_data,
                M,
                groups_,
                act_times_w_scale.data());
        fbgemm::fbgemmConv<decltype(output_proc_obj), kSpatialDim, int32_t>(
            conv_p,
            act_data,
            *pack_w,
            reinterpret_cast<uint8_t*>(output.data_ptr<c10::quint8>()),
            buffer.data_ptr<int32_t>(),
            output_proc_obj,
            task_id /* thread_id*/,
            num_tasks /* num_threads */);
      } else if (q_scheme == c10::kPerChannelAffine) {
        fbgemm::ReQuantizeOutput<
            kReluFused,
            fbgemm::QuantizationGranularity::OUT_CHANNEL,
            float>
            output_proc_obj(
                kNoOpObj,
                output_multiplier_float.data(),
                output_zero_point,
                act_zero_point,
                w_zp.data(),
                nullptr, /* row offset buffer */
                col_offsets.data(),
                bias_data,
                M,
                groups_,
                act_times_w_scale.data());

        fbgemm::fbgemmConv<decltype(output_proc_obj), kSpatialDim, int32_t>(
            conv_p,
            act_data,
            *pack_w,
            reinterpret_cast<uint8_t*>(output.data_ptr<c10::quint8>()),
            buffer.data_ptr<int32_t>(),
            output_proc_obj,
            task_id /* thread_id*/,
            num_tasks /* num_threads */);
      }
    }
  });

  return output;
}

template at::Tensor PackedConvWeight<2>::apply(
    const at::Tensor& act,
    double output_scale,
    int64_t output_zero_point);

template at::Tensor PackedConvWeight<2>::apply_relu(
    const at::Tensor& act,
    double output_scale,
    int64_t output_zero_point);

template at::Tensor PackedConvWeight<3>::apply(
    const at::Tensor& act,
    double output_scale,
    int64_t output_zero_point);

template at::Tensor PackedConvWeight<3>::apply_relu(
    const at::Tensor& act,
    double output_scale,
    int64_t output_zero_point);

template at::Tensor PackedConvWeight<2>::apply_impl<false>(
    const at::Tensor& act,
    double output_scale,
    int64_t output_zero_point);

template at::Tensor PackedConvWeight<3>::apply_impl<false>(
  const at::Tensor& act,
  double output_scale,
  int64_t output_zero_point);

#endif // USE_FBGEMM

#ifdef USE_PYTORCH_QNNPACK

#ifdef USE_XNNPACK
template <int kSpatialDim>
template <typename scalar_t, bool kReluFused>
at::Tensor PackedConvWeightsQnnp<kSpatialDim>::apply_impl_xnnp(
    const at::Tensor& act, double output_scale, int64_t output_zero_point) {
  using underlying_t = typename scalar_t::underlying;

  std::lock_guard<std::mutex> lock(qnnp_mutex_);

  const std::string func_name = transpose()
      ? "quantized::conv_transpose (xnnpack)"
      : "quantized::conv (xnnpack)";
  TORCH_CHECK(
      kSpatialDim == 2,
      func_name, ": xnnpack does not currently support 3d convolution.");

  /*
   * NB:
   * [de]conv_prepack prepares weights (values, scale, and zero_points) ahead of
   * time during prepack() call assuming the activation will be uint8_t. But it
   * may not always be the case. A solution may involve making prepack routine
   * aware of the input qdtype. But currently all the pieces are not ready to
   * pass that model level info to the prepack function. So, for now, here in
   * this function we have to massage weights if we learn the input qdtype is
   * not uint8_t. This involves copying and converting uint8_t to int8_t
   * whenever necessary. To add to that, since XNNPACK, as of writing this,
   * doesn't support per_channel weights for quint8_t, we add following assert
   * makes sure we don't run into that case. Also take shortcuts when processing
   * weights, which means we have to revisit and fix some weight massging logic
   * when we enable the missing feature in XNNPACK.
   *
   * Table below summarizes how the weights are handled,
   *
   * .-------------------------------------------------------------------------.
   * | input_qdtype |              uint8_t            |            int8_t      |
   * | per_channel  |       yes       |       no      |      yes     |    no   |
   * |-------------------------------------------------------------------------|
   * | zero_points  | at::zeros()*    | orig_zp + 128 | at:zeros()** | orig_zp |
   * | scale        |            dtype = float, no changes needed              |
   * | values       |        always processed before passing to XNNPACK        |
   * .-------------------------------------------------------------------------.
   *
   * Notes: * - zero_points for uint8_t + per_channel: no support in xnnpack, need
   * to fix when support is added. ** - zero_points for int8_t: symmetric
   * quantization means XNNPACK will ignore kernel zero point(s).
   */

  if constexpr (std::is_same_v<underlying_t, c10::quint8>) {
    TORCH_CHECK(!per_channel(),
      func_name, ": xnnpack does not currently have per_channel support with activation dtype of c10::quint8."
    );
  }

  // More checks
  ConvDimChecks<kSpatialDim>(
      act.ndimension(),
      stride().size(),
      padding().size(),
      output_padding().size(),
      dilation().size(),
      func_name,
      transpose());

  const int64_t N = act.size(0);
  const int64_t H = act.size(2);
  const int64_t W = act.size(3);
  const int64_t D = 1;
  const int64_t M = bias.size(0);

  const auto act_nhwc = act.contiguous(c10::MemoryFormat::ChannelsLast);
  const auto act_input_scale = act_nhwc.q_scale();

  auto status = xnn_status_invalid_state;

  // Create an operator iff necessary
  if (!xnnp_convolution_op ||
      (!input_scale.has_value() || input_scale.value() != act_input_scale)) {
    xnn_operator_t xnnp_op = nullptr;

    // Update the input scale so we may cache the op
    input_scale = act_input_scale;

    // create an empty tensor for packing the weights
    const at::Tensor weight_contig =
        orig_weight.contiguous(c10::MemoryFormat::ChannelsLast);
    const float* w_scales_data = w_scales.data_ptr<float>();
    underlying_t w_zp = 0;
    at::Tensor weight_tensor;

    if (!per_channel()) {
      w_zp = static_cast<underlying_t>(
          weight_contig.q_zero_point() +
          (std::is_same<underlying_t, uint8_t>::value ? 128 : 0));

      weight_tensor = at::native::empty_affine_quantized(
          weight_contig.sizes(),
          c10::CppTypeToScalarType<scalar_t>::value,
          c10::nullopt /* layout */,
          c10::kCPU,
          c10::nullopt /* pin_memory */,
          w_scales_data[0],
          w_zp,
          c10::MemoryFormat::ChannelsLast);
    } else { /* per_channel */
      weight_tensor = at::native::empty_per_channel_affine_quantized(
          weight_contig.sizes(),
          w_scales,
          at::zeros(w_scales.sizes(), at::kInt), /* see comment above about w_zp */
          weight_contig.q_per_channel_axis(),
          c10::CppTypeToScalarType<scalar_t>::value,
          c10::nullopt /* layout */,
          c10::kCPU,
          c10::nullopt /* pin_memory */,
          c10::MemoryFormat::ChannelsLast);
    }

    // copy from the original weight and take care of dtype change if necessary
    at::native::xnnp_utils::q8_copy_int8_weight_and_add_offset<scalar_t>(
        weight_contig, weight_tensor);
    const at::Tensor xnnp_weight =
        at::native::xnnp_utils::convert_conv_weights_to_channel_last_tensor<
            kSpatialDim>(weight_tensor, groups(), transpose());

    auto output_min = kReluFused
        // NOLINTNEXTLINE(bugprone-narrowing-conversions,cppcoreguidelines-narrowing-conversions)
        ? activationLimits<underlying_t>(output_scale, output_zero_point, Activation::RELU).first
        : std::numeric_limits<underlying_t>::min();
    auto output_max = kReluFused
        // NOLINTNEXTLINE(bugprone-narrowing-conversions,cppcoreguidelines-narrowing-conversions)
        ? activationLimits<underlying_t>(output_scale, output_zero_point, Activation::RELU).second
        : std::numeric_limits<underlying_t>::max();


    // Original bias was float, so we requantize it here.
    at::Tensor qbias = quant_utils::QuantizeBias(per_channel(), bias, weight_contig, act_input_scale);

    status = at::native::xnnp_utils::xnnp_create_convolution2d_nhwc(
        padding()[0],
        padding()[1],
        padding()[0],
        padding()[1],
        kernel_[0],
        kernel_[1],
        stride()[0],
        stride()[1],
        dilation()[0],
        dilation()[1],
        groups(),
        !transpose() ? orig_weight.size(1) : orig_weight.size(0) / groups(),
        !transpose() ? orig_weight.size(0) / groups() : orig_weight.size(1),
        !transpose() ? orig_weight.size(1) * groups() : orig_weight.size(0),
        !transpose() ? orig_weight.size(0) : orig_weight.size(1) * groups(),
        act_nhwc.q_zero_point(),
        act_input_scale,
        w_zp, /* will be ignored for Q[SC]8, see comment
                above about w_zp*/
        w_scales_data,
        reinterpret_cast<const underlying_t*>(
            xnnp_weight.template data_ptr<scalar_t>()),
        reinterpret_cast<int32_t*>(qbias.template data_ptr<c10::qint32>()),
        output_zero_point,
        output_scale,
        output_min,
        output_max,
        0,
        &xnnp_op,
        per_channel(),
        transpose());

    xnnp_convolution_op = xnnpack_operator(xnnp_op);
    TORCH_CHECK(
        status == xnn_status_success,
        func_name,
        ": xnn create operator failed(",
        status,
        ")");
  }

  at::SmallVector<int64_t, kSpatialDim + 2> output_shape;
  const auto input_shape = MakeInputShape<kSpatialDim>(D, H, W);
  if (transpose()) {
    output_shape = MakeDeConvOutputShape<kSpatialDim>(
        N, M, {H, W}, kernel_, stride(), padding(), output_padding(), dilation());
  } else {
    output_shape = at::native::quantized::MakeConvOutputShape<kSpatialDim>(
        N, M, input_shape, kernel_, stride(), padding(), dilation());
  }

  if (act_nhwc.numel() > 0) {
    TORCH_CHECK(
        std::all_of(
            output_shape.begin(),
            output_shape.end(),
            [](int64_t i) { return i > 0; }),
        func_name, ": ", kSpatialDim, "d (xnnpack): each dimension of output tensor should be greater than 0.")
  }

  // Allocate output Tensor and a buffer for XNNPACK to use
  at::Tensor output = at::native::empty_affine_quantized(
      output_shape,
      c10::CppTypeToScalarType<scalar_t>::value,
      c10::nullopt /* layout */,
      c10::kCPU,
      c10::nullopt /* pin_memory */,
      output_scale,
      output_zero_point,
      c10::MemoryFormat::ChannelsLast);

  // Setup the operator
  status = at::native::xnnp_utils::xnnp_setup_convolution2d_nhwc(
      xnnp_convolution_op.get(),
      N,
      H,
      W,
      reinterpret_cast<const underlying_t*>(act_nhwc.template data_ptr<scalar_t>()),
      reinterpret_cast<underlying_t*>(output.template data_ptr<scalar_t>()),
      caffe2::pthreadpool_(),
      per_channel(),
      transpose(),
      output_padding()[0],
      output_padding()[1]);

  TORCH_CHECK(
      status == xnn_status_success,
      func_name,
      ": xnn setup operator failed(",
      status,
      ")");

  // Run the operator
  status = xnn_run_operator(
      xnnp_convolution_op.get(), /* xnn_operator_t op */
      caffe2::pthreadpool_()); /* pthreadpool_t threadpool */

  TORCH_CHECK(
      status == xnn_status_success,
      func_name,
      ": xnn run operator failed(",
      status,
      ")");

  return output;
}

#endif // USE_XNNPACK

template <int kSpatialDim>
template <bool kReluFused>
at::Tensor PackedConvWeightsQnnp<kSpatialDim>::apply_impl(
    const at::Tensor& act,
    double output_scale,
    int64_t output_zero_point) {
  // QNNPack is not thread safe
  std::lock_guard<std::mutex> lock(qnnp_mutex_);
  const std::string func_name = transpose() ? "quantized::conv_transpose"
                                            : "quantized::conv";
  TORCH_CHECK(!(kReluFused && transpose()),
              kSpatialDim == 2,
              func_name, kSpatialDim,
              "d (qnnpack): ConvTranspose cannot be fused with ReLU.");
  TORCH_CHECK(act.scalar_type() == c10::kQUInt8,
              func_name,
              "(qnnpack): Expected activation data type ",
              toString(c10::kQUInt8),
              " but got ",
              toString(act.scalar_type()));
  ConvDimChecks<kSpatialDim>(
      act.ndimension(), stride().size(), padding().size(),
      output_padding().size(), dilation().size(), func_name, transpose());

  auto* pack_w = w.get();

  // TODO Can be replaced with packB->getOutputChannels() when update pre-pack
  // to actually do the packing.
  const int out_ch_idx = transpose() ? 1 : 0;
  const auto out_ch = bias.size(0);
  // inputs are in semantic NCHW format
  const int N = act.size(0);
  const int C = act.size(1);
  const int D = kSpatialDim == 3 ? act.size(2) : 1;
  const int H = act.size(kSpatialDim);
  const int W = act.size(kSpatialDim + 1);
  const int M = out_ch; // output channels

  const auto channels_last = kSpatialDim == 2
      ? c10::MemoryFormat::ChannelsLast
      : c10::MemoryFormat::ChannelsLast3d;
  const at::Tensor act_ndhwc = act.contiguous(channels_last);

  auto output_min = kReluFused
      // NOLINTNEXTLINE(bugprone-narrowing-conversions,cppcoreguidelines-narrowing-conversions)
      ? activationLimits<uint8_t>(output_scale, output_zero_point, Activation::RELU)
            .first
      : std::numeric_limits<uint8_t>::min();
  auto output_max = kReluFused
      // NOLINTNEXTLINE(bugprone-narrowing-conversions,cppcoreguidelines-narrowing-conversions)
      ? activationLimits<uint8_t>(output_scale, output_zero_point, Activation::RELU)
            .second
      : std::numeric_limits<uint8_t>::max();

  double act_input_scale = act_ndhwc.q_scale();

  // Re-quantizing the bias based on input scale and weight scale.
  if (!input_scale.has_value() || input_scale.value() != act_input_scale) {
    TORCH_CHECK(M == (transpose() ? groups() : 1) * orig_weight.size(out_ch_idx),
        "Output channel size of weight and bias must match.");
    TORCH_CHECK(C == (transpose() ? 1 : groups()) * orig_weight.size(1 - out_ch_idx),
        "Input channel size of weight and bias must match.");

    // Get the original weight and adjust it to uint8 from int8
    auto weight_contig = orig_weight.contiguous(channels_last);
    auto bias_fp32 = bias;
    int8_t* w_data =
        reinterpret_cast<int8_t*>(weight_contig.template data_ptr<c10::qint8>());

    float* weight_scales_data = w_scales.data_ptr<float>();
    // We calculate requant scale here as the vector holding the requant scale
    // is owned by this module. The pointer is then passed to qnnpack backend.
    generate_requantization_scales(
        // NOLINTNEXTLINE(bugprone-narrowing-conversions,cppcoreguidelines-narrowing-conversions)
        w_scales, act_input_scale, output_scale, requantization_scales);

    // TODO Kimish, we are allocating affine_quantized regardless of per channel or not.
    // This allocation is actually used only for packing weight and thus will be freed.
    // Still we should be consistent. Fix this.
    at::Tensor qnnp_weight = at::_empty_affine_quantized(
        weight_contig.sizes(),
        at::device(c10::kCPU).dtype(c10::kQUInt8).memory_format(channels_last),
        weight_scales_data[0],
        w_zero_points[0],
        c10::nullopt);
    auto* qnnp_w_data = qnnp_weight.template data_ptr<c10::quint8>();
    auto wt_numel = weight_contig.numel();
    for (const auto i : c10::irange(wt_numel)) {
      qnnp_w_data[i] = static_cast<c10::quint8>(w_data[i] + 128);
    }
    // Original bias was float, so we requantize it here.
    at::Tensor qbias = quant_utils::QuantizeBias(convolution_op->per_channel, bias_fp32, weight_contig, act_input_scale);

    // Update the input scale to not pack again.
    input_scale = act_input_scale;
    w.reset();
    w = std::make_unique<qnnpack::PrePackConvWeights>(
        convolution_op.get(),
        w_zero_points.data(),
        reinterpret_cast<uint8_t*>(qnnp_w_data),
        reinterpret_cast<int32_t*>(qbias.template data_ptr<c10::qint32>()));
    pack_w = w.get();
    if (at::globalContext().releaseWeightsWhenPrepacking()) {
        // On mobile, we release the original weight by resetting the intrusive_ptr.
        // Calling unpack after this will throw an assertion.
        orig_weight.reset();
    }

    // Set padding buffer to zero point. This can only be done if we want
    // to do it only once.
    if (zero_buffer_size) {
      memset(
          convolution_op->zero_buffer,
          act_ndhwc.q_zero_point(),
          zero_buffer_size);
    }
  }

  TORCH_INTERNAL_ASSERT(pack_w != nullptr, "Packed Weights are NULL");
  at::SmallVector<int64_t, kSpatialDim + 2> output_shape;
  const auto input_shape = MakeInputShape<kSpatialDim>(D, H, W);
  if (transpose()) {
    output_shape = MakeDeConvOutputShape<kSpatialDim>(
        N,
        M,
        kSpatialDim == 2 ? std::vector<int64_t>{H, W} : std::vector<int64_t>{D, H, W},
        kernel_,
        stride(),
        padding(),
        output_padding(),
        dilation());
  } else {
    output_shape = at::native::quantized::MakeConvOutputShape<kSpatialDim>(
        N, M, input_shape, kernel_, stride(), padding(), dilation());
  }

  if (act_ndhwc.numel() > 0) {
    TORCH_CHECK(
        std::all_of(
            output_shape.begin(),
            output_shape.end(),
            [](int64_t i) { return i > 0; }),
        func_name,
        kSpatialDim,
        "d (qnnpack): each dimension of output tensor should "
        "be greater than 0.")
  }

  // Allocate output Tensor and a buffer for QNNPACK to use
  at::Tensor output = at::native::empty_affine_quantized(
      output_shape,
      c10::kQUInt8,
      c10::nullopt /* layout */,
      c10::kCPU,
      c10::nullopt /* pin_memory */,
      output_scale,
      output_zero_point,
      channels_last);

  // NOLINTNEXTLINE(cppcoreguidelines-init-variables)
  pytorch_qnnp_status run_status;
  if (transpose()) {
    run_status = qnnpack::qnnpackDeConv(
        convolution_op.get(),
        pack_w->getPackedWeights(),
        N,
        H,
        W,
        act_ndhwc.q_zero_point(),
        reinterpret_cast<uint8_t*>(act_ndhwc.template data_ptr<c10::quint8>()),
        w_zero_points.data(),
        requantization_scales.data(),
        output.q_zero_point(),
        output_min,
        output_max,
        reinterpret_cast<uint8_t*>(output.template data_ptr<c10::quint8>()),
        caffe2::pthreadpool_());
  } else {
    run_status = qnnpack::qnnpackConv(
        convolution_op.get(),
        pack_w->getPackedWeights(),
        N,
        D,
        H,
        W,
        act_ndhwc.q_zero_point(),
        reinterpret_cast<uint8_t*>(act_ndhwc.template data_ptr<c10::quint8>()),
        w_zero_points.data(),
        requantization_scales.data(),
        output.q_zero_point(),
        output_min,
        output_max,
        reinterpret_cast<uint8_t*>(output.template data_ptr<c10::quint8>()),
        caffe2::pthreadpool_());
  }

  TORCH_INTERNAL_ASSERT(
      run_status == pytorch_qnnp_status_success,
      "failed to run quantized::conv2d (qnnpack) operator");

  return output;
}

#ifdef USE_XNNPACK
static bool can_use_xnnp(
    c10::ScalarType dtype,
    int kSpatialDim,
    bool per_channel,
    bool transpose) {
  if (!at::native::xnnpack::available()) {
    return false;
  }
  bool supported_dtypes = dtype == c10::kQInt8;
  bool invalid_config =
      (kSpatialDim != 2 /* No support for 3d convolution */
        || (dtype == c10::kQInt8 && transpose &&
            per_channel)); /* int8_t deconv does not support per-channel */
  if (supported_dtypes && invalid_config) {
    /* don't want this to fall through to QNNPACK */
    const std::string func_name =
        transpose ? "quantized::conv_transpose" : "quantized::conv";
    TORCH_CHECK(
        false,
        func_name,
        " (xnnpack): Unsupported conv config for dtype KQInt8");
  }
  return supported_dtypes && !invalid_config;
}
#endif  // USE_XNNPACK

template <int kSpatialDim>
at::Tensor PackedConvWeightsQnnp<kSpatialDim>::apply(
    const at::Tensor& input,
    double output_scale,
    int64_t output_zero_point) {
#ifdef USE_XNNPACK
  if (can_use_xnnp(input.scalar_type(), kSpatialDim, per_channel(), transpose())) {
    return apply_impl_xnnp<c10::qint8, false>(
        input, output_scale, output_zero_point);
  } /* fall through for unsupported types, configs, or shapes */
#endif // USE_XNNPACK
  return apply_impl<false>(input, output_scale, output_zero_point);
}

template <int kSpatialDim>
at::Tensor PackedConvWeightsQnnp<kSpatialDim>::apply_relu(
    const at::Tensor& input,
    double output_scale,
    int64_t output_zero_point) {
#ifdef USE_XNNPACK
  if (can_use_xnnp(input.scalar_type(), kSpatialDim, per_channel(), transpose())) {
    return apply_impl_xnnp<c10::qint8, true>(
        input, output_scale, output_zero_point);
  } /* fall through for unsupported types, configs, or shapes */
#endif // USE_XNNPACK
  return apply_impl<true>(input, output_scale, output_zero_point);
}

template at::Tensor PackedConvWeightsQnnp<2>::apply(
    const at::Tensor& act,
    double output_scale,
    int64_t output_zero_point);

template at::Tensor PackedConvWeightsQnnp<2>::apply_relu(
    const at::Tensor& act,
    double output_scale,
    int64_t output_zero_point);

template at::Tensor PackedConvWeightsQnnp<3>::apply(
    const at::Tensor& act,
    double output_scale,
    int64_t output_zero_point);

template at::Tensor PackedConvWeightsQnnp<3>::apply_relu(
    const at::Tensor& act,
    double output_scale,
    int64_t output_zero_point);

template at::Tensor PackedConvWeightsQnnp<2>::apply_impl<false>(
    const at::Tensor& act,
    double output_scale,
    int64_t output_zero_point);

template at::Tensor PackedConvWeightsQnnp<3>::apply_impl<false>(
  const at::Tensor& act,
  double output_scale,
  int64_t output_zero_point);

#endif // USE_PYTORCH_QNNPACK

#if AT_MKLDNN_ENABLED()
template <int kSpatialDim>
at::Tensor PackedConvWeightsOnednn<kSpatialDim>::apply(
    const at::Tensor& input,
    double output_scale,
    int64_t output_zero_point) {
  return apply_impl<false>(input, c10::nullopt, output_scale, output_zero_point);
}

template <int kSpatialDim>
at::Tensor PackedConvWeightsOnednn<kSpatialDim>::apply_relu(
    const at::Tensor& input,
    double output_scale,
    int64_t output_zero_point) {
  return apply_impl<true>(input, c10::nullopt, output_scale, output_zero_point);
}

template <int kSpatialDim>
at::Tensor PackedConvWeightsOnednn<kSpatialDim>::apply_add(
    const at::Tensor& input,
    const at::Tensor& accum,
    double output_scale,
    int64_t output_zero_point) {
  TORCH_CHECK(kSpatialDim == 2, " Currently, only conv2d with add is supported.");
  return apply_impl<false>(input, accum, output_scale, output_zero_point);
}

template <int kSpatialDim>
at::Tensor PackedConvWeightsOnednn<kSpatialDim>::apply_add_relu(
    const at::Tensor& input,
    const at::Tensor& accum,
    double output_scale,
    int64_t output_zero_point) {
  TORCH_CHECK(kSpatialDim == 2, " Currently, only conv2d add relu is supported.");
  return apply_impl<true>(input, accum, output_scale, output_zero_point);
}

template <int kSpatialDim>
template <bool kReluFused>
at::Tensor PackedConvWeightsOnednn<kSpatialDim>::apply_impl(
    const at::Tensor& act,
    const c10::optional<at::Tensor>& accum,
    double output_scale,
    int64_t output_zero_point) {
  std::string func_name = "quantized::conv";
  if (transpose()) {
    func_name += "_transpose";
  }
  func_name += std::to_string(kSpatialDim) + "d";

  // has_accum: extra input besides the conv to do conv add fusion.
  bool has_accum = accum.has_value() ? true : false;
  if (has_accum) {
    auto& ctx = at::globalContext();
    func_name += "_add";
    TORCH_CHECK(
      !transpose(),
      "Didn't support transposed conv for conv with add ",
      c10::toString(ctx.qEngine()));
  }

  if (kReluFused) {
    func_name += "_relu";
  }
  ConvDimChecks<kSpatialDim>(
      act.ndimension(), stride().size(), padding().size(),
      output_padding().size(), dilation().size(), func_name, transpose());
  TORCH_CHECK(act.scalar_type() == c10::ScalarType::QUInt8,
      func_name, " (ONEDNN): data type of input should be QUint8.");

  // src
  auto act_contig = act.contiguous(kSpatialDim == 2 ? c10::MemoryFormat::ChannelsLast : c10::MemoryFormat::ChannelsLast3d);
  auto src_dims = act_contig.sizes().vec();
  auto src_data_type = dnnl::memory::data_type::u8;
  auto src_desc = ideep::tensor::desc(src_dims, src_data_type,
      kSpatialDim == 2 ? ideep::format_tag::nhwc : ideep::format_tag::ndhwc);
  ideep::tensor src(src_desc, act_contig.data_ptr());
  // weights & bias
  ideep::tensor& weights = *(weight_.get());
  bool with_bias = bias_.has_value();
  const auto& kernel_size = weights.get_dims();
  // dst
  const std::vector<int64_t>& input_size = src.get_dims();
  std::vector<int64_t> output_sizes;
  if (transpose()) {
    // Prepacked weight format: [o, i, ...]
    const int N = act.size(0); // batch size
    const int C = act.size(1); // input channels
    const int M = weights.get_dim(0); // output channels
    const int D = kSpatialDim == 2 ? 1 : act.size(2); // input depth
    const int H = act.size(kSpatialDim); // input height
    const int W = act.size(kSpatialDim + 1); // input width
    const int KH = weights.get_dim(kSpatialDim); // kernel height
    const int KW = weights.get_dim(kSpatialDim + 1); // kernel width
    const int KD = kSpatialDim == 2 ? 1 : weights.get_dim(2); // kernel depth
    TORCH_CHECK(C == groups() * weights.get_dim(1), // weight: [o, i, ...]
                func_name, " (ONEDNN): input channel number should be ",
                groups() * weights.get_dim(1), ", but got ", C);
    auto output_shape = MakeDeConvOutputShape<kSpatialDim>(
        N,
        M,
        kSpatialDim == 2 ? std::vector<int64_t>{H, W} : std::vector<int64_t>{D, H, W},
        kSpatialDim == 2 ? std::vector<int64_t>{KH, KW} : std::vector<int64_t>{KD, KH, KW},
        stride(),
        padding(),
        output_padding(),
        dilation());
    output_sizes = c10::IntArrayRef(output_shape).vec();
  } else {
    output_sizes = at::native::conv_output_size(input_size, kernel_size, padding().vec(), stride().vec(), dilation().vec());
  }
  ideep::dims dst_dims = ideep::dims({output_sizes.cbegin(), output_sizes.cend()});
  at::Tensor output = at::_empty_affine_quantized(
      dst_dims,
      device(c10::kCPU)
          .dtype(c10::kQUInt8)
          .memory_format(kSpatialDim == 2 ?
              c10::MemoryFormat::ChannelsLast :
              c10::MemoryFormat::ChannelsLast3d),
      output_scale,
      output_zero_point,
      c10::nullopt);
  if (output.numel() == 0) {
    return output;
  }
  ideep::tensor dst;
  at::Tensor accum_contig;
  if (has_accum) {
    auto dst_desc = ideep::tensor::desc(dst_dims, src_data_type,
        kSpatialDim == 2 ? ideep::format_tag::nhwc : ideep::format_tag::ndhwc);
    accum_contig = accum.value().contiguous(kSpatialDim == 2 ? c10::MemoryFormat::ChannelsLast : c10::MemoryFormat::ChannelsLast3d);
    TORCH_CHECK(accum_contig.dtype() == output.dtype(), "The output tensor should have same dtype as the accum tensor.");
    // When fused with sum, the dst tensor will share the data ptr as the accum tensor.
    dst.init(dst_desc, accum_contig.data_ptr());
  } else {
    dst = ideep::tensor({dst_dims, ideep::tensor::data_type::u8, {output.strides().cbegin(), output.strides().cend()}},
                      output.data_ptr());
  }

  // Parameters
  const ideep::dims& strides = stride().vec();
  const ideep::dims& dilates = dilation().vec();
  const ideep::dims& padding_l = padding().vec();
  const ideep::dims& padding_r = padding().vec();
  double input_scale = act.q_scale();
  int64_t input_zp = act.q_zero_point();
  // Scales of ONEDNN and PyTorch are reciprocal
  const ideep::scale_t& src_scales = ideep::scale_t(1, 1.0/input_scale);
  const ideep::scale_t& weights_scales = weights.get_scale();
  double inv_output_scale = 1.0/output_scale;
  const ideep::zero_point_t src_zero_points = ideep::zero_point_t(1, input_zp);
  const ideep::zero_point_t dst_zero_points = ideep::zero_point_t(1, output_zero_point);

  ideep::attr_t op_attr;
  float sum_scale = has_accum ? accum.value().q_scale() : 1.0;
  int32_t sum_zero_point = has_accum ? accum.value().q_zero_point() : 0;
  if (has_accum) {
    // Just tells we have these post op, the actual value such as scale and zero point will be setted later.
    op_attr = kReluFused ? ideep::attr_t::residual_with_sum_zero_point() : ideep::attr_t::fuse_sum();
    const ideep::scale_t accum_scale = ideep::scale_t(1, 1.0/sum_scale);
    const ideep::zero_point_t accum_zero_points = ideep::zero_point_t(1, sum_zero_point);
    // Set the dst scale and zero point with the value of accum.
    // The true scale and zero point is stored in ideep::scale_t(scale_size, inv_output_scale) and dst_zero_points.
    dst.set_scale(accum_scale);
    dst.set_zero_point(accum_zero_points);
  } else if (kReluFused) {
    op_attr = ideep::attr_t::fuse_relu();
  }

  // Bias might be modified outside (e.g. by quantization bias correction).
  // If so, update the prepacked bias as well.
  if (with_bias && bias_.value().get_data_handle() != orig_bias_.value().data_ptr()) {
    bias_.value().init(bias_.value().get_desc(), orig_bias_.value().data_ptr());
  }
  const auto& b = with_bias ? bias_.value() : ideep::tensor();
  int num_threads = at::get_num_threads();
  if (transpose()) {
    // Primitive cache is initialized when called for the first time
    // and won't be updated afterwards.
    PrimitiveCacheKey cache_key = std::make_tuple(
        input_scale, input_zp, src_dims, output_scale, output_zero_point, num_threads, sum_scale, sum_zero_point);
    c10::call_once(*cache_initialized_flag, [&](){
        DeconvParams params;
        ideep::convolution_transpose_forward::prepare(
            params, src, weights, b, dst_dims, dst,
            strides, padding_l, padding_r, dilates, groups(),
            src_scales, weights_scales, ideep::scale_t(1, inv_output_scale),
            src_zero_points, dst_zero_points, op_attr,
            dnnl::algorithm::deconvolution_direct,
            dnnl::prop_kind::forward_inference,
            ideep::u8s8, ideep::engine::cpu_engine());
        get_deconv_cache() = DeconvPrimitiveCache(cache_key, params);
        auto expected_weight_desc = ideep::tensor::desc(params.pd.weights_desc(), groups());
        weights = weights.reorder_if_differ_in(expected_weight_desc);
    });
    if (get_deconv_cache().hit(cache_key)) {
      DeconvParams& params = get_deconv_cache().get_params();
      ideep::convolution_transpose_forward::compute<false, false>(
          params, src, weights, b, dst);
    } else {
      ideep::convolution_transpose_forward::compute(
          src, weights, b, dst_dims, dst,
          strides, padding_l, padding_r, dilates,
          groups(), src_scales, weights_scales,
          ideep::scale_t(1, inv_output_scale),
          src_zero_points, dst_zero_points, op_attr,
          dnnl::algorithm::deconvolution_direct,
          dnnl::prop_kind::forward_inference,
          ideep::u8s8, ideep::engine::cpu_engine());
    }
  } else {  // not transposed
    PrimitiveCacheKey cache_key = std::make_tuple(
        input_scale, input_zp, src_dims, output_scale, output_zero_point, num_threads, sum_scale, sum_zero_point);
    c10::call_once(*cache_initialized_flag, [&](){
        ConvParams params;
        ideep::convolution_forward::prepare(
            params, src, weights, b, dst_dims, dst,
            strides, dilates, padding_l, padding_r, groups(),
            src_scales, weights_scales, ideep::scale_t(1, inv_output_scale),
            src_zero_points, dst_zero_points,
            op_attr, dnnl::algorithm::convolution_direct,
            dnnl::prop_kind::forward_inference,
            ideep::u8s8, ideep::engine::cpu_engine());
        get_conv_cache() = ConvPrimitiveCache(cache_key, params);
        auto expected_weight_desc = ideep::tensor::desc(params.pd.weights_desc(), groups());
        weights = weights.reorder_if_differ_in(expected_weight_desc);
    });
    // If hit, use cached data. If miss, fall back to normal path.
    if (get_conv_cache().hit(cache_key)) {
      auto& params = get_conv_cache().get_params();
      ideep::convolution_forward::compute<false, false>(params, src, weights, b, dst);
    } else {
      ideep::convolution_forward::compute(
          src, weights, b, dst_dims, dst,
          strides, dilates, padding_l, padding_r, groups(),
          src_scales, weights_scales, ideep::scale_t(1, inv_output_scale),
          src_zero_points, dst_zero_points, op_attr,
          dnnl::algorithm::convolution_direct,
          dnnl::prop_kind::forward_inference,
          ideep::u8s8, ideep::engine::cpu_engine());
    }
  }
  if (has_accum) {
    // When fused with sum, the accum tensor share the data ptr as dst tensor as the output.
    // Reset output's scale and zero point into accum_contig.
    set_quantizer_(accum_contig, at::make_per_tensor_affine_quantizer(
        output_scale, output_zero_point, accum_contig.scalar_type()));
    return accum_contig;
  } else {
    return output;
  }
}

template at::Tensor PackedConvWeightsOnednn<2>::apply(
    const at::Tensor& act,
    double output_scale,
    int64_t output_zero_point);

template at::Tensor PackedConvWeightsOnednn<2>::apply_relu(
    const at::Tensor& act,
    double output_scale,
    int64_t output_zero_point);

template at::Tensor PackedConvWeightsOnednn<3>::apply(
    const at::Tensor& act,
    double output_scale,
    int64_t output_zero_point);

template at::Tensor PackedConvWeightsOnednn<3>::apply_relu(
    const at::Tensor& act,
    double output_scale,
    int64_t output_zero_point);

static at::Tensor _quantized_convolution_pt2e(
    at::Tensor act, // contains quantized values but not QTensor
    double act_scale,
    int64_t act_zero_point,
    at::Tensor weight, // MKLDNN tensor with quantized values
    at::Tensor weight_scales,
    at::Tensor weight_zero_points,
    c10::optional<at::Tensor> bias, // Bias is not packed into MKLDNN tensor
    torch::List<int64_t> stride,
    torch::List<int64_t> padding,
    torch::List<int64_t> dilation,
    bool transposed,
    int64_t groups,
    double output_scale,
    int64_t output_zero_point,
    c10::optional<at::Tensor> accum, // accum to fused with conv add
    double accum_scale,
    int64_t accum_zero_point,
    bool fp32_output,
    c10::optional<c10::string_view> binary_attr,
    c10::optional<at::Scalar> binary_alpha,
    c10::optional<c10::string_view> unary_attr,
    torch::List<c10::optional<at::Scalar>> unary_scalars,
    c10::optional<c10::string_view> unary_algorithm) {
  /*********************************/
  /*          Checks               */
  /*********************************/

  if (fp32_output) {
    // When fp32_output, oneDNN expects op_attr doesn't set_scales and set_zero_points.
    // So, we will use default output_scale as 1.0 and output_zero_point as 0, since
    // when output_scale is 1.0, we will skip invoking of op_attr.set_scales in ideep;
    // when output_zero_point is 0, we will skip invoking of op_attr.set_zero_points in ideep.
    TORCH_CHECK(output_scale == 1.0,  " (ONEDNN): fp32 output, output_scale must be 1.0.");
    TORCH_CHECK(output_zero_point == 0,  " (ONEDNN): fp32 output, output_zero_point must be 0");
  }

  int kSpatialDim = act.dim() - 2;
  bool is_1d = (1 == kSpatialDim);

  bool has_binary_post_op = binary_attr.has_value() && binary_attr.value() != "none";
  bool has_unary_post_op = unary_attr.has_value() && unary_attr.value() != "none";
  // has_accum_postop_sum: extra input besides the conv to do conv add fusion with post op sum.
  bool has_accum_postop_sum = has_binary_post_op && binary_attr.value() == "add" && !fp32_output;
  std::string func_name = "quantized::packed_weights_conv";
  func_name += std::to_string(kSpatialDim) + "d";
  if (has_binary_post_op) {
    func_name += binary_attr.value().data();
  }
  if (has_unary_post_op) {
    func_name += unary_attr.value().data();
  }

  if (kSpatialDim == 1) {
    kSpatialDim += 1;
  }
  TORCH_CHECK(
    weight.is_mkldnn(),
    func_name, ": Weight should be prepacked as an MKLDNN tensor"
  );
  if (transposed) {
    TORCH_CHECK(
      false,
      func_name, ": to support transposed convolution."
    );
  }
  if (is_1d) {
    // N, C, L -> N, C, 1, L
    act = act.unsqueeze(quant_utils::kConv1dSqueezeDim + 2);
    stride = quant_utils::MakeArgForConv1d(stride, 1);
    padding = quant_utils::MakeArgForConv1d(padding, 0);
    dilation = quant_utils::MakeArgForConv1d(dilation, 1);
  }
  TORCH_CHECK(
    act.scalar_type() == c10::ScalarType::Byte,
    func_name, ": Input tensor should have uint8 (unsigned char) data type");
  TORCH_CHECK(
    weight.scalar_type() == c10::ScalarType::Char,
    func_name, ": Weight tensor should have int8 (char) data type");
  TORCH_CHECK(
    weight.ndimension() == kSpatialDim + 2,
    func_name, ": Weights are expected to have ", kSpatialDim + 2, " dimensions");
  TORCH_CHECK(
    stride.size() == (decltype(stride.size()))kSpatialDim,
    func_name, ": stride should contain ", kSpatialDim, " elements for ",
    kSpatialDim, "D convolution.");
  TORCH_CHECK(
    padding.size() == (decltype(padding.size()))kSpatialDim,
    func_name, ": Specify front/top/left padding only. "
    "end/bottom/right padding assumed to be equal to front/top/left");
  TORCH_CHECK(
    dilation.size() == (decltype(dilation.size()))kSpatialDim,
    func_name, ": dilation should contain ", kSpatialDim, " elements for ",
    kSpatialDim, "D convolution.");

  // Parameters
  // Scales of ONEDNN and PyTorch are reciprocal
  const ideep::scale_t& src_scales = ideep::scale_t(1, 1.0 / act_scale);
  double inv_output_scale = 1.0 / output_scale;

  // TODO (leslie): optimize the performance here:
  // 1. Remove the reciprocal of weight scale, we have done the reciprocal of weight scale back in Ideep:
  // https://github.com/intel/ideep/blob/3c90e365526e19c110371d23831678a7e9d4353d/include/ideep/operators/conv.hpp#L163-L168
  // 2. Remove 2 memory copies of weight_scales:
  //   2.1 Input of weights_scales is PyTorch Dense tensor, we convert it to vector<float>
  //   2.2 OneDNN stream submit convert weights_scales from vector to ideep::tensor
  //   https://github.com/intel/ideep/blob/3c90e365526e19c110371d23831678a7e9d4353d/include/ideep/operators/conv.hpp#L1855-L1860
  // We should be able to directly convert weights_scales from PyTorch Dense Tensor to IDeep Tensor which can share same data ptr.
  ideep::scale_t weights_scales(weight_scales.numel());
  if (weight_scales.ndimension() == 0) {
    // Weight is quant per tensor, then weight_scales will be a scalar Tensor
    weights_scales[0] = 1.0 / weight_scales.item().toDouble(); // Scales of ONEDNN and PyTorch are reciprocal
  } else {
    // Weight is quant per channel
    for (int i = 0; i < weight_scales.numel(); ++i) {
      weights_scales[i] = 1.0 / weight_scales[i].item().toDouble();
    }
  }

  const ideep::zero_point_t src_zero_points = ideep::zero_point_t(1, act_zero_point);
  const ideep::zero_point_t dst_zero_points = ideep::zero_point_t(1, output_zero_point);

  // Weight
  auto packed_weight = at::native::itensor_from_mkldnn(weight);

  // Bias
  ideep::tensor onednn_bias;
  const int output_channels = weight.size(0);
  bool with_bias = bias.has_value();
  if (with_bias) {
    at::Tensor bias_val = bias.value();
    TORCH_CHECK(bias_val.dim() == 1, "bias should be a vector (1D Tensor)");
    TORCH_CHECK(
        bias_val.size(0) == output_channels,
        "bias should have K elements: " + std::to_string(output_channels));
    auto bias_desc = ideep::tensor::desc(bias.value().sizes().vec(), dnnl::memory::data_type::f32);
    onednn_bias.init(bias_desc, bias.value().data_ptr());
  }

  const auto& expected_bias = with_bias ? onednn_bias : ideep::tensor();

  /*********************************/
  /*        Computation            */
  /*********************************/
  // src
  auto act_contig = act.contiguous(kSpatialDim == 2 ?
                                   c10::MemoryFormat::ChannelsLast :
                                   c10::MemoryFormat::ChannelsLast3d);
  auto src_dims = act_contig.sizes().vec();
  auto src_data_type = dnnl::memory::data_type::u8;
  auto src_desc = ideep::tensor::desc(src_dims, src_data_type,
      kSpatialDim == 2 ? ideep::format_tag::nhwc : ideep::format_tag::ndhwc);
  ideep::tensor src;
  src.init(src_desc, act_contig.data_ptr());
  // dst
  const std::vector<int64_t>& input_size = src.get_dims();
  const auto& kernel_size = packed_weight.get_dims();
  std::vector<int64_t> output_sizes;
  output_sizes = at::native::conv_output_size(input_size, kernel_size, padding.vec(), stride.vec(), dilation.vec());
  ideep::dims dst_dims = ideep::dims({output_sizes.cbegin(), output_sizes.cend()});
  // Output is not a quantized tensor but data type is uint8
  at::Tensor output;
  if (fp32_output) {
    output = at::empty(
      dst_dims,
      device(c10::kCPU)
        .dtype(c10::kFloat)
        .memory_format(kSpatialDim == 2 ?
            c10::MemoryFormat::ChannelsLast :
            c10::MemoryFormat::ChannelsLast3d),
      c10::nullopt);
  } else {
    output = at::empty(
      dst_dims,
      device(c10::kCPU)
          .dtype(c10::kByte)
          .memory_format(kSpatialDim == 2 ?
              c10::MemoryFormat::ChannelsLast :
              c10::MemoryFormat::ChannelsLast3d)
    );
  }
  if (output.numel() == 0) {
    return output;
  }
  ideep::tensor dst;
  at::Tensor accum_contig;
  if (has_accum_postop_sum) {
    auto dst_desc = ideep::tensor::desc(dst_dims, src_data_type,
        kSpatialDim == 2 ? ideep::format_tag::nhwc : ideep::format_tag::ndhwc);
    accum_contig = accum.value().contiguous(kSpatialDim == 2 ? c10::MemoryFormat::ChannelsLast : c10::MemoryFormat::ChannelsLast3d);
    TORCH_CHECK(accum_contig.dtype() == output.dtype(), "The output tensor should have same dtype as the accum tensor.");
    // When fused with sum, the dst tensor will share the data ptr as the accum tensor.
    dst.init(dst_desc, accum_contig.data_ptr());
  } else {
    if (fp32_output) {
      // Conv without add: int8-in, fp32-output
      dst = ideep::tensor({dst_dims, ideep::tensor::data_type::f32, {output.strides().cbegin(), output.strides().cend()}},
                        output.data_ptr());
    } else {
      dst = ideep::tensor({dst_dims, ideep::tensor::data_type::u8, {output.strides().cbegin(), output.strides().cend()}},
                        output.data_ptr());
    }
  }
  ideep::attr_t op_attr;
  // attr
  if (has_accum_postop_sum) {
    op_attr = (has_unary_post_op && unary_attr.value()=="relu") ? ideep::attr_t::residual_with_sum_zero_point() : ideep::attr_t::fuse_sum();
    const ideep::scale_t accum_ideep_scale = ideep::scale_t(1, 1.0/accum_scale);
    const ideep::zero_point_t accum_ideep_zero_points = ideep::zero_point_t(1, accum_zero_point);
    // Set the dst scale and zero point with the value of accum.
    // The true scale and zero point is stored in ideep::scale_t(scale_size, inv_output_scale) and dst_zero_points.
    dst.set_scale(accum_ideep_scale);
    dst.set_zero_point(accum_ideep_zero_points);
  } else {
    op_attr = (has_unary_post_op && unary_attr.value()=="relu") ? ideep::attr_t::fuse_relu() : ideep::attr_t();
  }

  // Weight Reorder
  ConvParams params;
  ideep::convolution_forward::prepare(
      params, src, packed_weight, expected_bias, dst_dims, dst,
      stride.vec(), dilation.vec(), padding.vec(), padding.vec(), groups,
      src_scales, weights_scales, ideep::scale_t(1, inv_output_scale),
      src_zero_points, dst_zero_points,
      op_attr, dnnl::algorithm::convolution_direct,
      dnnl::prop_kind::forward_inference,
      ideep::u8s8, ideep::engine::cpu_engine());
  auto expected_weight_desc = ideep::tensor::desc(params.pd.weights_desc(), groups);
  ideep::tensor expected_weight = packed_weight.reorder_if_differ_in(expected_weight_desc);

  // Computation
  ideep::convolution_forward::compute<false, false>(params, src, expected_weight, expected_bias, dst);

  if (is_1d) {
    output.squeeze_(quant_utils::kConv1dSqueezeDim + 2);
    return output;
  }
  if (has_accum_postop_sum) {
    return accum_contig;
  } else {
    return output;
  }
}

#endif // #if AT_MKLDNN_ENABLED()

namespace at::native {
namespace {

/*
 * FBGEMM uses vpmaddubsw instruction to multiply activations (uint8_t) and
 * weights (int8_t).
 *
 * https://software.intel.com/sites/landingpage/IntrinsicsGuide/#text=_mm256_maddubs_epi16&expand=3284,3530
 *
 * vpmaddubsw operates on a vector of activations and a vector of
 * weights. If these vectors are
 *
 *    A (uint8_t) = a0, a1, a2, a3 ...
 *
 * and
 *
 *    B (int8_t)  = b0, b1, b2, b3 ...
 *
 * the result of this instruction is an int16_t vector with values
 *
 *    C (int16_t) = a0*b0 + a1*b1, a2*b2 + a3*b3 ...
 *
 * For large values of A and/or B the result (a0*b0 + a1*b1) might not fit into
 * an int16_t number. So the instruction saturates them to max (or min) possible
 * value of an int16_t number. Such behavior is expected for the
 * implementation below.
 *
 * For example, a0 = 255, a1 = 255, b0 = 127 and b1 = 127 the actual result
 * 64770 overflows for an int16_t number (-32768, 32767) so the returned result
 * is 32767.
 *
 */
template <int kSpatialDim, bool kReluFused>
class QConvInt8 final {
 public:
  static Tensor run(
      Tensor act,
      const c10::intrusive_ptr<ConvPackedParamsBase<kSpatialDim>>& packed_weight,
      double output_scale,
      int64_t output_zero_point) {
    if (kReluFused) {
      return packed_weight->apply_relu(act, output_scale, output_zero_point);
    } else {
      return packed_weight->apply(act, output_scale, output_zero_point);
    }
  }
};

template <int kSpatialDim, bool kReluFused>
class QConvAddInt8 final {
 public:
  static Tensor run(
      Tensor act,
      Tensor accum,
      const c10::intrusive_ptr<ConvPackedParamsBase<kSpatialDim>>& packed_weight,
      double output_scale,
      int64_t output_zero_point) {
    auto& ctx = at::globalContext();
#if AT_MKLDNN_ENABLED()
    if (ctx.qEngine() == at::QEngine::ONEDNN) {
      if (kReluFused) {
        return dynamic_cast<PackedConvWeightsOnednn<kSpatialDim>*>(packed_weight.get())->apply_add_relu(
          act, accum, output_scale, output_zero_point);
      } else {
        return dynamic_cast<PackedConvWeightsOnednn<kSpatialDim>*>(packed_weight.get())->apply_add(
          act, accum, output_scale, output_zero_point);
      }
    }
#endif
    TORCH_CHECK(
    false,
    "Didn't find engine for operation quantized::conv2d_add.",
    toString(ctx.qEngine()));
  }
};

template <bool kReluFused>
class QConv1dInt8 final {
 public:
  static Tensor run(
      Tensor act,
      const c10::intrusive_ptr<ConvPackedParamsBase<2>>& packed_weight,
      double output_scale,
      int64_t output_zero_point) {
    at::Tensor output;
    // N, C, L -> N, C, 1, L
    act = act.unsqueeze(quant_utils::kConv1dSqueezeDim + 2);
    if (kReluFused) {
      output = packed_weight->apply_relu(act, output_scale, output_zero_point);
    } else {
      output = packed_weight->apply(act, output_scale, output_zero_point);
    }
    // N, C, 1, L -> N, C, L
    return output.squeeze_(quant_utils::kConv1dSqueezeDim + 2);
  }
};

// kernel for maintaining backward compatibility
template <int kSpatialDim, bool kReluFused>
class QConvInt8ForBC final {
 public:
  static Tensor run(
      Tensor act,
      const c10::intrusive_ptr<ConvPackedParamsBase<kSpatialDim>>& packed_weight,
      torch::List<int64_t> /*stride*/,
      torch::List<int64_t> /*padding*/,
      torch::List<int64_t> /*dilation*/,
      int64_t /*groups*/,
      double output_scale,
      int64_t output_zero_point) {
    if (kReluFused) {
      TORCH_WARN_ONCE(
          "Arguments [stride, padding, dilation, groups] in ops.quantized.conv"
          + c10::to_string(kSpatialDim) + "d_relu, " +
          "have been removed, please update your model to remove these arguments.");
      return packed_weight->apply_relu(act, output_scale, output_zero_point);
    } else {
      TORCH_WARN_ONCE(
          "Arguments [stride, padding, dilation, groups] in ops.quantized.conv"
          + c10::to_string(kSpatialDim) + "d, " +
          "have been removed, please update your model to remove these arguments.");
      return packed_weight->apply(act, output_scale, output_zero_point);
    }
  }
};

class QConvPT2E final {
 public:
  static at::Tensor run_pointwise(
      at::Tensor act, // contains quantized values but not QTensor
      double act_scale,
      int64_t act_zero_point,
      at::Tensor weight, // contains quantized values but not QTensor
      at::Tensor weight_scales,
      at::Tensor weight_zero_points,
      c10::optional<at::Tensor> bias,
      torch::List<int64_t> stride,
      torch::List<int64_t> padding,
      torch::List<int64_t> dilation,
      int64_t groups,
      double output_scale,
      int64_t output_zero_point,
      bool fp32_output,
      c10::string_view attr,
      torch::List<c10::optional<at::Scalar>> scalars,
      c10::optional<c10::string_view> algorithm) {
#if AT_MKLDNN_ENABLED()
<<<<<<< HEAD
    TORCH_CHECK(
      attr == "none" || attr == "relu",
      "none post op or post op relu is supported for quantized pointwise conv.")

    // Because of constant folding, decomposed quant has inv_scale = 1.0 / scale
    // we will only get inv_scale instead of scale
    // TODO <Leslie> Fix it.
    output_scale = 1.0 / output_scale;

=======
    if (act.dim() == 3 || act.dim() == 5) {
      // Conv1D/3D post op check
      TORCH_CHECK(
        attr == "none",
        "quantized pointwise conv",
        act.dim()-2,
        "d doesn't support unary_post_op fusion. Got unary_post_op: ",
        attr,
        ".")
    } else {
      // Conv2D post op check
      TORCH_CHECK(
        attr == "none" || attr == "relu",
        "none post_op or post_op relu is supported for quantized pointwise conv2d. Got unary_post_op: ",
        attr,
        ".")
    }
>>>>>>> f8ad17a9
    return _quantized_convolution_pt2e(
        act, act_scale, act_zero_point,
        weight, weight_scales, weight_zero_points,
        bias, stride, padding, dilation, /*transposed*/false,
        groups, output_scale, output_zero_point,
        /*accum*/c10::nullopt, /*accum_scale*/0.0, /*accum_zero_point*/0,
        /*fp32_output*/fp32_output, /*binary_attr*/c10::nullopt, /*binary_alpha*/c10::nullopt,
        /*unary_attr*/attr, /*unary_scalars*/scalars, /*unary_algorithm*/algorithm
    );
#else
    TORCH_CHECK(false, "Unimplemented as onednn is not available.")
#endif
  }
  static at::Tensor run_pointwise_binary(
      at::Tensor act, // contains quantized values but not QTensor
      double act_scale,
      int64_t act_zero_point,
      at::Tensor accum, // contains quantized values but not QTensor
      double accum_scale,
      int64_t accum_zero_point,
      at::Tensor weight, // contains quantized values but not QTensor
      at::Tensor weight_scales,
      at::Tensor weight_zero_points,
      c10::optional<at::Tensor> bias,
      torch::List<int64_t> stride,
      torch::List<int64_t> padding,
      torch::List<int64_t> dilation,
      int64_t groups,
      double output_scale,
      int64_t output_zero_point,
      bool fp32_output,
      c10::string_view binary_attr,
      c10::optional<at::Scalar> alpha,
      c10::optional<c10::string_view> unary_attr,
      torch::List<c10::optional<at::Scalar>> unary_scalars,
      c10::optional<c10::string_view> unary_algorithm) {
#if AT_MKLDNN_ENABLED()
    // Conv2D post op check
    TORCH_CHECK(
      act.dim() == 4 && binary_attr == "add" && (
        !unary_attr.has_value() ||
        (unary_attr.has_value() &&
          (
            unary_attr.value() == "none" || unary_attr.value() == "relu"
          )
        )
      ),
      "post_op add or post_op add_relu is supported for quantized pointwise conv2d. Got binary_post_op: ",
      binary_attr,
      " unary_post_op: ",
      unary_attr.has_value() ? unary_attr.value() : "none",
      ".")
    return _quantized_convolution_pt2e(
        act, act_scale, act_zero_point,
        weight, weight_scales, weight_zero_points,
        bias, stride, padding, dilation, /*transposed*/false,
        groups, output_scale, output_zero_point,
        accum, accum_scale, accum_zero_point,
        /*fp32_output*/false, binary_attr, alpha,
        unary_attr, unary_scalars, unary_algorithm
    );
#else
    TORCH_CHECK(false, "Unimplemented as onednn is not available.")
#endif
  }

  static at::Tensor run_dynamic_qconv(
      at::Tensor x, // contains quantized values but not QTensor
      double x_scale,
      int64_t x_zero_point,
      at::Tensor prepacked_w,
      at::Tensor weight_scales,
      at::Tensor weight_zero_points,
      int64_t weight_axis,
      c10::optional<at::Tensor> bias,
      torch::List<int64_t> stride,
      torch::List<int64_t> padding,
      torch::List<int64_t> dilation,
      bool transposed,
      torch::List<int64_t> output_padding,
      int64_t groups) {
#if AT_MKLDNN_ENABLED()
    // Do quantization of x
    // TODO<Leslie>: Here we hardcode the min, max of at::clamp with 0 and 255
    // We need to think about how to get these 2 values from the quant node
    auto input = at::clamp((at::round(x / x_scale) + x_zero_point), 0, 255).to(c10::ScalarType::Byte);

    // int8-in, fp32-ouput
    at::Tensor output_fp32 = _quantized_convolution_pt2e(
        input, x_scale, x_zero_point,
        prepacked_w, weight_scales, weight_zero_points,
        bias, stride, padding, dilation, /*transposed*/transposed,
        groups, /*output_scale*/ 1.0, /*output_zero_point*/0,
        /*accum*/c10::nullopt, /*accum_scale*/0.0, /*accum_zero_point*/0,
        /*fp32_output*/true
    );
    return output_fp32;
#else
    TORCH_CHECK(false, "Unimplemented as onednn is not available.")
#endif
  }

};

TORCH_LIBRARY_IMPL(quantized, QuantizedCPU, m) {
  m.impl(TORCH_SELECTIVE_NAME("quantized::conv1d"),          QConv1dInt8<false>::run);
  m.impl(TORCH_SELECTIVE_NAME("quantized::conv1d_relu"),     QConv1dInt8<true>::run);
  m.impl(TORCH_SELECTIVE_NAME("quantized::conv2d.new"),      QConvInt8<2, false>::run);
  m.impl(TORCH_SELECTIVE_NAME("quantized::conv2d_relu.new"), QConvInt8<2, true>::run);
  m.impl(TORCH_SELECTIVE_NAME("quantized::conv2d_add"),      QConvAddInt8<2, false>::run);
  m.impl(TORCH_SELECTIVE_NAME("quantized::conv2d_add_relu"), QConvAddInt8<2, true>::run);
  m.impl(TORCH_SELECTIVE_NAME("quantized::conv3d.new"),      QConvInt8<3, false>::run);
  m.impl(TORCH_SELECTIVE_NAME("quantized::conv3d_relu.new"), QConvInt8<3, true>::run);
  // for backward compatibility
  m.impl(TORCH_SELECTIVE_NAME("quantized::conv2d"), QConvInt8ForBC<2, false>::run);
  m.impl(TORCH_SELECTIVE_NAME("quantized::conv2d_relu"), QConvInt8ForBC<2, true>::run);
  m.impl(TORCH_SELECTIVE_NAME("quantized::conv3d"), QConvInt8ForBC<3, false>::run);
  m.impl(TORCH_SELECTIVE_NAME("quantized::conv3d_relu"), QConvInt8ForBC<3, true>::run);

  // transpose
  m.impl(TORCH_SELECTIVE_NAME("quantized::conv_transpose1d"),  QConv1dInt8<false>::run);
  m.impl(TORCH_SELECTIVE_NAME("quantized::conv_transpose2d"),  QConvInt8<2, false>::run);
  m.impl(
      TORCH_SELECTIVE_NAME("quantized::conv_transpose3d"),
      QConvInt8<3, false>::run);
}

TORCH_LIBRARY_IMPL(_quantized, QuantizedCPU, m) {
  m.impl(TORCH_SELECTIVE_NAME("_quantized::conv2d"),      QConvInt8<2, false>::run);
  m.impl(TORCH_SELECTIVE_NAME("_quantized::conv2d_relu"), QConvInt8<2, true>::run);

  // transpose
  m.impl(TORCH_SELECTIVE_NAME("_quantized::conv_transpose1d"),  QConv1dInt8<false>::run);
  m.impl(TORCH_SELECTIVE_NAME("_quantized::conv_transpose2d"),  QConvInt8<2, false>::run);
}

TORCH_LIBRARY_IMPL(quantized, MkldnnCPU, m) {
  // Conv1D/2D/3D with unary postop
  m.impl(TORCH_SELECTIVE_NAME("quantized::qconv1d_pointwise_pt2e"), QConvPT2E::run_pointwise);
  m.impl(TORCH_SELECTIVE_NAME("quantized::qconv2d_pointwise_pt2e"), QConvPT2E::run_pointwise);
  m.impl(TORCH_SELECTIVE_NAME("quantized::qconv3d_pointwise_pt2e"), QConvPT2E::run_pointwise);

  // Conv2D with binary postop
  m.impl(TORCH_SELECTIVE_NAME("quantized::qconv2d_pointwise_pt2e.binary"), QConvPT2E::run_pointwise_binary);

  m.impl(TORCH_SELECTIVE_NAME("quantized::dynamic_quant_qconv.tensor"), QConvPT2E::run_dynamic_qconv);
}

} // namespace
} // namespace at::native<|MERGE_RESOLUTION|>--- conflicted
+++ resolved
@@ -1765,17 +1765,6 @@
       torch::List<c10::optional<at::Scalar>> scalars,
       c10::optional<c10::string_view> algorithm) {
 #if AT_MKLDNN_ENABLED()
-<<<<<<< HEAD
-    TORCH_CHECK(
-      attr == "none" || attr == "relu",
-      "none post op or post op relu is supported for quantized pointwise conv.")
-
-    // Because of constant folding, decomposed quant has inv_scale = 1.0 / scale
-    // we will only get inv_scale instead of scale
-    // TODO <Leslie> Fix it.
-    output_scale = 1.0 / output_scale;
-
-=======
     if (act.dim() == 3 || act.dim() == 5) {
       // Conv1D/3D post op check
       TORCH_CHECK(
@@ -1793,7 +1782,10 @@
         attr,
         ".")
     }
->>>>>>> f8ad17a9
+    // Because of constant folding, decomposed quant has inv_scale = 1.0 / scale
+    // we will only get inv_scale instead of scale
+    // TODO <Leslie> Fix it.
+    output_scale = 1.0 / output_scale;
     return _quantized_convolution_pt2e(
         act, act_scale, act_zero_point,
         weight, weight_scales, weight_zero_points,
