--- conflicted
+++ resolved
@@ -10,9 +10,10 @@
 import json
 import os
 from hashlib import sha256
-from trymerge import find_matching_merge_rule, gh_graphql, gh_get_team_members, GitHubPR
+
+from trymerge import find_matching_merge_rule, gh_graphql, gh_get_team_members, GitHubPR, MergeRule, MandatoryChecksMissingError
 from gitutils import get_git_remote_name, get_git_repo_dir, GitRepo
-from typing import Any
+from typing import cast, Any, List, Optional
 from unittest import TestCase, main, mock
 from urllib.error import HTTPError
 
@@ -53,6 +54,25 @@
     return rc
 
 
+def mocked_read_merge_rules(repo: Optional[GitRepo], org: str, project: str) -> List[MergeRule]:
+    mock_merge_rules = """
+    [
+        {
+            "name": "mock with nonexistent check",
+            "patterns": ["*"],
+            "approved_by": [],
+            "mandatory_checks_name": [
+                "Facebook CLA Check",
+                "Lint",
+                "nonexistent"
+            ]
+        }
+    ]
+    """
+    rc = json.loads(mock_merge_rules, object_hook=lambda x: MergeRule(**x))
+    return cast(List[MergeRule], rc)
+
+
 class TestGitHubPR(TestCase):
     @mock.patch('trymerge.gh_graphql', side_effect=mocked_gh_graphql)
     def test_match_rules(self, mocked_gql: Any) -> None:
@@ -87,6 +107,12 @@
         self.assertTrue(author is not None)
         self.assertTrue("@" in author)
         self.assertTrue(pr.get_diff_revision() is None)
+
+        # PR with multiple contributors, but creator id is not among authors
+        pr = GitHubPR("pytorch", "pytorch", 75095)
+        self.assertEqual(pr.get_pr_creator_login(), "mruberry")
+        author = pr.get_author()
+        self.assertTrue(author is not None)
 
     @mock.patch('trymerge.gh_graphql', side_effect=mocked_gh_graphql)
     def test_large_diff(self, mocked_gql: Any) -> None:
@@ -133,8 +159,6 @@
             non_existing_team = gh_get_team_members("pytorch", "qwertyuiop")
             self.assertEqual(len(non_existing_team), 0)
 
-<<<<<<< HEAD
-=======
     @mock.patch('trymerge.gh_graphql', side_effect=mocked_gh_graphql)
     def test_get_author_many_commits(self, mocked_gql: Any) -> None:
         """ Tests that authors for all commits can be fetched
@@ -166,7 +190,6 @@
         assert pr._reviews is not None  # to pacify mypy
         self.assertGreater(len(pr._reviews), 100)
 
->>>>>>> 4a57321a
 
 if __name__ == "__main__":
     main()