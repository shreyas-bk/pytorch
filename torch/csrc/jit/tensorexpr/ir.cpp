--- conflicted
+++ resolved
@@ -104,15 +104,9 @@
     strides[ndim - 1 - i] = alloc<Mul>(strides[ndim - i], dims[ndim - i]);
   }
 
-<<<<<<< HEAD
-  Expr* total_index = new IntImm(0);
-  for (const auto i : c10::irange(ndim)) {
-    total_index = new Add(total_index, new Mul(indices[i], strides[i]));
-=======
   ExprPtr total_index = immLike(indices[0], 0);
   for (const auto i : c10::irange(ndim)) {
     total_index = alloc<Add>(total_index, alloc<Mul>(indices[i], strides[i]));
->>>>>>> fccaa4a3
   }
   return total_index;
 }
@@ -204,11 +198,7 @@
 
 std::vector<ExprPtr> ExprHandleVectorToExprVector(
     const std::vector<ExprHandle>& v) {
-<<<<<<< HEAD
-  std::vector<Expr*> result(v.size());
-=======
   std::vector<ExprPtr> result(v.size());
->>>>>>> fccaa4a3
   for (const auto i : c10::irange(v.size())) {
     result[i] = v[i].node();
   }
@@ -224,14 +214,9 @@
   return result;
 }
 
-<<<<<<< HEAD
-std::vector<Var*> VarHandleVectorToVarVector(const std::vector<VarHandle>& v) {
-  std::vector<Var*> result(v.size());
-=======
 std::vector<VarPtr> VarHandleVectorToVarVector(
     const std::vector<VarHandle>& v) {
   std::vector<VarPtr> result(v.size());
->>>>>>> fccaa4a3
   for (const auto i : c10::irange(v.size())) {
     result[i] = v[i].node();
   }
