--- conflicted
+++ resolved
@@ -851,11 +851,7 @@
 
   for (auto* v : graph->inputs()) {
     if (valueNeedsToBeQuantized(v)) {
-<<<<<<< HEAD
       observer_for_value_[v] = getObserverModuleFor(v, qconfig);
-=======
-      insertObserverFor(v, module, qconfig);
->>>>>>> 7b0a9ede
     }
   }
 
