#pragma once

#include <torch/csrc/autograd/edge.h>
#include <torch/csrc/autograd/grad_mode.h>
#include <torch/csrc/autograd/anomaly_mode.h>
#include <torch/csrc/autograd/saved_variable.h>
#include <torch/csrc/autograd/input_metadata.h>
#include <torch/csrc/autograd/variable.h>
#include <torch/csrc/utils/python_stub.h>
#include <torch/csrc/utils/variadic.h>

#include <ATen/core/Tensor.h>
#include <ATen/record_function.h>
#include <ATen/SequenceNumber.h>
#include <c10/util/Exception.h>
#include <c10/util/irange.h>

#include <algorithm>
#include <cstdint>
#include <initializer_list>
#include <memory>
#include <string>
#include <utility>
#include <vector>

C10_CLANG_DIAGNOSTIC_PUSH()
#if C10_CLANG_HAS_WARNING("-Wshorten-64-to-32")
C10_CLANG_DIAGNOSTIC_IGNORE("-Wshorten-64-to-32")
#endif

namespace torch { namespace autograd {

struct Edge;
struct FunctionPostHook;
struct FunctionPreHook;

using tensor_list = std::vector<at::Tensor>;
using variable_list = std::vector<Variable>;
using edge_list = std::vector<Edge>;
using saved_variable_list = std::vector<SavedVariable>;
using IndexRange = std::pair<size_t, size_t>;

// Custom deleter to prevent stack overflows.
TORCH_API void deleteNode(Node* function);

// Guard that sets and restores the evaluating node
class NodeGuard {
 public:
  explicit NodeGuard(std::shared_ptr<Node> node);
  ~NodeGuard();

 private:
  std::shared_ptr<Node> last_evaluating_node_;
};

//~~~~~~~~~~~~~~~~~~~~~~~~~~~~~~~~~~~~~~~~~~~~~~~~~~~~~~~~~~~~~~~~~~~~~~~~~~~~~
//                               Node
//~~~~~~~~~~~~~~~~~~~~~~~~~~~~~~~~~~~~~~~~~~~~~~~~~~~~~~~~~~~~~~~~~~~~~~~~~~~~~
// A `Node` is an abstract class that represents an operation taking zero
// or more input `Variable`s and producing zero or more output `Variable`s. All
// functions in PyTorch's autograd machinery derive from this class and
// override its `apply` method. Instances of such subclasses will then be
// invokeable via the call operator.
//
//                    Nodes in the Autograd Graph
//~~~~~~~~~~~~~~~~~~~~~~~~~~~~~~~~~~~~~~~~~~~~~~~~~~~~~~~~~~~~~~~~~~~~~~~~~~~~~
// When viewing the autograd system as a graph, `Node`s are the vertices or
// nodes, connected to each other via (directed) `Edge`s, which themselves are
// represented via (`Node`, input_nr) pairs. `Variable`s are the outputs to
// and inputs of `Node`s, and travel between these edges during execution
// of the graph. When two or more `Edge`s (from different sources) point at the
// same input to a `Node`, the values produced along all of these edges are
// implicitly summed prior to being forwarded to the target `Node`.
//
//                              Hierarchy
//~~~~~~~~~~~~~~~~~~~~~~~~~~~~~~~~~~~~~~~~~~~~~~~~~~~~~~~~~~~~~~~~~~~~~~~~~~~~~
// Subclasses usually represent differentiable functions as well as their
// gradient operators. Note, however, that due to the very general definition
// of a `Node` taking *zero* or more inputs and producing *zero* or more
// outputs, uses of `Node`s are flexible and extend beyond purely
// mathematical operations. For example, the `AccumulateGrad` function is a
// *sink*: it takes one input, but produces no outputs, instead accumulating
// the input as a side effect. At the other extreme, the `GraphRoot` function
// receives no inputs from other functions, but produces multiple outputs.
//
//                              Interface
//~~~~~~~~~~~~~~~~~~~~~~~~~~~~~~~~~~~~~~~~~~~~~~~~~~~~~~~~~~~~~~~~~~~~~~~~~~~~~
// The most important method on `Node` is the call operator, which takes in
// a list of variables and produces a list of variables. The precise size of
// these lists can be determined with `num_inputs()` and `num_outputs()`.
// `Node`s are stitched together via their `next_edge` interface, which let
// you manipulate the set of outgoing edges of a `Node`. You can add an
// edge with `add_next_edge()`, retrieve an edge with `next_edge(index)` and
// iterate over them via the `next_edges()` method. Other methods exist for
// integration with the JIT and other parts of PyTorch. Every `Node` has a
// *sequence number* that increases monotonically in the order of `Node`
// construction. It can be retrieved via the `sequence_nr()` method. Note that
// this sequence number is *thread local*. This means that when `Node`s
// `A`, `B` and `C` are created consecutively in the same thread, their
// sequence numbers will be ordered `A` < `B` < `C`. If, however, `A` and `B`
// are created in one thread and `C` is created in a new thread, there are *no
// guarantees* w.r.t. the ordering of `C` relative to `A` or `B`.
// See NOTE [ Sequence Number] for more details on the usages of sequence number.
//~~~~~~~~~~~~~~~~~~~~~~~~~~~~~~~~~~~~~~~~~~~~~~~~~~~~~~~~~~~~~~~~~~~~~~~~~~~~~
struct TORCH_API Node : std::enable_shared_from_this<Node> {
 public:
  /// Construct a new `Node` with the given `next_edges`
  // NOLINTNEXTLINE(cppcoreguidelines-pro-type-member-init)
  explicit Node(
      uint64_t sequence_nr,
      edge_list&& next_edges = edge_list())
      : sequence_nr_(sequence_nr),
      next_edges_(std::move(next_edges)) {

    for (const Edge& edge: next_edges_) {
      update_topological_nr(edge);
    }

    if (AnomalyMode::is_enabled()) {
      metadata()->store_stack();

      // If anomaly mode is enabled and graph is constructed, then assign the
      // currently evaluating node as the parent of this node.
      // A parent is a Node where this Node is created.
      // We are tracking the parents to track multiple backward operations.
      assign_parent();
    }

    // Store the thread_id of the forward operator.
    // See NOTE [ Sequence Numbers ]
    thread_id_ = at::RecordFunction::currentThreadId();
  }

  // NOLINTNEXTLINE(cppcoreguidelines-pro-type-member-init)
  explicit Node(edge_list&& next_edges = edge_list())
    : Node(/*sequence_nr=*/at::sequence_number::get_and_increment(),
    std::move(next_edges)) {}

  /// Nodes are neither copyable nor moveable.
  Node(const Node& other) = delete;
  Node(Node&& other) = delete;
  Node& operator=(const Node& other) = delete;
  Node& operator=(Node&& other) = delete;
  virtual ~Node() = default;

  /// Evaluates the function on the given inputs and returns the result of the
  /// function call.
  variable_list operator()(variable_list&& inputs) {
    // In the first iteration of named tensors, autograd ignores names and
    // operates on unnamed tensors. In the long term, autograd should
    // probably operate with names.
    at::NoNamesGuard no_names_guard;

<<<<<<< HEAD
    auto step_callbacks = at::getStepCallbacksUnlessEmpty(at::RecordScope::BACKWARD_FUNCTION);
    if (C10_UNLIKELY(step_callbacks.has_value())) {
      at::RecordFunction guard(std::move(*step_callbacks));
=======
    auto step_callbacks = at::getStepCallbacks(at::RecordScope::BACKWARD_FUNCTION);
    if (!step_callbacks.empty()) {
      at::RecordFunction guard(std::move(step_callbacks));
>>>>>>> 8d93f6b4
      // Using sequence number and thread id to correlate with
      // the forward pass function
      guard.setForwardThreadId(thread_id_);
      if (guard.needsInputs()) {
        std::vector<c10::IValue> inputs_vec(inputs.begin(), inputs.end());
        guard.before(
          name(),
          c10::ArrayRef<const c10::IValue>(inputs_vec.data(), inputs_vec.size()),
          sequence_nr());
      } else {
        guard.before(name(), sequence_nr());
      }
      return apply(std::move(inputs));
    } else {
      return apply(std::move(inputs));
    }
  }

  // Graph Connectivity API
  //~~~~~~~~~~~~~~~~~~~~~~~~~~~~~~~~~~~~~~~~~~~~~~~~~~~~~~~~~~~~~~~~~~~~~~~~~~~

  // Inputs. NOTE: inputs of the grad_fn correspond to Tensor outputs of the
  // forward function.

  // Marker for expected undefined input
  struct undefined_input {};

  /// Adds the type and shape metadata for a new input. Returns the index of
  /// of the new input.
  uint32_t add_input_metadata(
    const at::TensorOptions& options,
    at::IntArrayRef shape,
    bool is_tensor_subclass) noexcept {
    // NOLINTNEXTLINE(cppcoreguidelines-init-variables)
    uint32_t input_nr = input_metadata_.size();
    input_metadata_.emplace_back(options, shape, is_tensor_subclass);
    return input_nr;
  }

  uint32_t add_input_metadata(const at::Tensor& t) noexcept {
    // NOLINTNEXTLINE(cppcoreguidelines-init-variables)
    uint32_t input_nr = input_metadata_.size();
    input_metadata_.emplace_back(t);
    return input_nr;
  }

  /// Adds a placeholder for an input that will not be used.
  uint32_t add_input_metadata(undefined_input u) noexcept {
    // NOLINTNEXTLINE(cppcoreguidelines-init-variables)
    uint32_t input_nr = input_metadata_.size();
    input_metadata_.emplace_back();
    return input_nr;
  }

  uint32_t num_inputs() const noexcept {
    return input_metadata_.size();
  }

  const InputMetadata& input_metadata(size_t index) const {
    return input_metadata_[index];
  }

  /**
   * Note: Function Streams
   * A function's stream (for a given device type) is the stream of the first
   * element of its input buffer on a device of that type.
   *
   * If all elements are on the same device they MUST share a stream. If
   * elements are on different devices (across multiple GPUs, for example)
   * they may have different streams.
   */
  c10::optional<c10::Stream> stream(const c10::DeviceType device_type) {
    for (const auto& metadata : input_metadata_) {
      if (metadata.device().type() == device_type) return metadata.stream();
    }

    return c10::nullopt;
  }

  void clear_input_metadata() {
    input_metadata_.clear();
  }

  // Outputs ("Next Edges")

  void update_topological_nr(const Edge& edge) {
    TORCH_INTERNAL_ASSERT(!has_parent_,
      "Cannot update a node's topological_nr after it already has a parent."
      " If we allow this, we can no longer guarantee that a parent's"
      " topo_nr is always greater than those of all its children")
    Node* node = edge.function.get();
    if (node) {
      auto topo_nr = node->topological_nr();
      if (topological_nr_ <= topo_nr) {
        topological_nr_ = topo_nr + 1;
      }
    }
  }

  void set_next_edge(size_t index, Edge edge) {
    update_topological_nr(edge);
    next_edges_[index] = std::move(edge);
  }

  void add_next_edge(Edge edge) {
    update_topological_nr(edge);
    next_edges_.push_back(std::move(edge));
  }

  void set_next_edges(edge_list&& next_edges) {
    next_edges_ = std::move(next_edges);
    for(const auto& next_edge : next_edges_) {
      update_topological_nr(next_edge);
    }
  }

  const Edge& next_edge(size_t index) const noexcept {
    return next_edges_[index];
  }

  const edge_list& next_edges() const noexcept {
    return next_edges_;
  }

  edge_list& next_edges() noexcept {
    return next_edges_;
  }

  uint32_t num_outputs() const noexcept {
    return next_edges_.size();
  }

  // Miscellaneous Methods
  //~~~~~~~~~~~~~~~~~~~~~~~~~~~~~~~~~~~~~~~~~~~~~~~~~~~~~~~~~~~~~~~~~~~~~~~~~~~

  /// NOTE [ Sequence Number]
  ///
  /// The sequence_nr has two main usages in autograd:
  ///
  /// 1) Helps determine the node's execution priority in the engine.
  ///    All else being equal, nodes with higher priority numbers are executed first.
  ///    Thus, nodes corresponding to ops executed later are the first to be executed in
  ///    the backward pass. One caveat is that we prioritize AccumulateGrad nodes by
  ///    explicitly setting its sequence_nr to be UINT64_MAX.
  /// 2) The sequence number of this `Node` is paired with with thread_id it was created in
  ///    as a unique identifier by the profiler to annotate recorded events.
  ///    The purpose of this is to help users (and possibly programs) interpreting the profiler's
  ///    output to correlate backward nodes with its forward ops.
  ///    We need both sequence_nr and thread_id to identify a node because sequence_nr is
  ///    thread_local, i.e., starts counting up from zero in a new thread
  uint64_t sequence_nr() const noexcept {
    return sequence_nr_;
  }

  // NOTE [ Topological Number ]
  //
  // topological_nr is used to prune branches in the DAG during autograd discovery as
  // maintaining topological_nr helps us check in O(1) if there does NOT exist
  // a directed path between two nodes.
  //
  // The topological order number of this `Node` representing the length of the
  // longest possible path from this Node to any leaf node. If you are leaf node,
  // aka AccumulateGrad, this will be zero. This value has the property that
  // For every pair of nodes X, Y in G, existence of a directed path from X to Y
  // implies topo_nr(X) > topo_nr(Y). The converse is not true, however, so we
  // cannot prove existence of a path from X to Y, only non-existence.
  //
  // One assumption we make when using topo_nr is that once a node
  // has been used, i.e., has a parent node, its own topo_nr does not change
  // we have added some checks with the `has_parent_` field to enforce this.
  //
  // What NOT to do:
  //
  //   1) 2 -> 1 -> 0               In this diagram we label nodes with their topo_nr.
  //      2 -> 1 -> 0               We have two simple graphs that can each arise from
  //                                `t.exp().exp()`, for example.
  //   2)        2 -> 1 -> 0
  //            /
  //      2 -> 1 -> 0               We add 2 as a next edge to 1 even though 1 already
  //                                has a parent.
  //   3)        2 -> 1 -> 0
  //            /
  //      2 -> 3 -> 0               2 < 3, yet there exists a path from 2 to 3!
  //
  uint64_t topological_nr() const noexcept {
    has_parent_ = true;
    return topological_nr_;
  }

  // assigning a node as a parent to this node
  void assign_parent();

  /// Id of the thread that created Node
  uint64_t thread_id() const noexcept {
    return thread_id_;
  }

  /// Returns the name of the dynamic type of the function, for debugging.
  virtual std::string name() const;

  /// Returns true if the particular output edge is active, and that particular
  /// output of this function should be computed.
  bool should_compute_output(size_t output_edge_index) const {
    TORCH_CHECK(output_edge_index < num_outputs(), "Index out of range");
    return next_edges_[output_edge_index].is_valid();
  }

  /// Returns true if any of the output edges in any of the ranges are active.
  bool should_compute_output(std::initializer_list<IndexRange> idxs) const {
    return std::any_of(idxs.begin(), idxs.end(), [this](IndexRange range) {
      for (const auto i : c10::irange(range.first, range.second)) {
        if (should_compute_output(i))
          return true;
      }
      return false;
    });
  }

  /// Returns the `PyObject` stored for this `Node` (for Python
  /// interaction).
  PyObject* pyobj() const noexcept {
    return pyobj_;
  }

  /// Sets the `PyObject` stored for this `Node` (for Python interaction).
  void set_pyobj(PyObject* pyobj) noexcept {
    pyobj_ = pyobj;
  }

  /// Returns the anomaly metadata stored for this `Node`.
  /// If none exist, creates a new empty one.
  AnomalyMetadata* metadata() noexcept;

  // Hook API
  //~~~~~~~~~~~~~~~~~~~~~~~~~~~~~~~~~~~~~~~~~~~~~~~~~~~~~~~~~~~~~~~~~~~~~~~~~~~

  uintptr_t add_post_hook(std::unique_ptr<FunctionPostHook>&& post_hook) {
    post_hooks_.push_back(std::move(post_hook));
    // Use the raw pointer as the unique key to identify this hook. This key
    // can then be used in del_post_hook(key) to remove this hook.
    return reinterpret_cast<std::uintptr_t>(post_hooks_.back().get());
  }

  const std::vector<std::unique_ptr<FunctionPostHook>>& post_hooks() const
      noexcept {
    return post_hooks_;
  }

  // delete a post hook matching the key
  bool del_post_hook(const uintptr_t& key) {
    for (auto it = post_hooks_.begin(); it != post_hooks_.end(); ++it) {
      if (key == reinterpret_cast<std::uintptr_t>(it->get())) {
        post_hooks_.erase(it);
        return true;
      }
    }
    return false;
  }

  std::vector<std::unique_ptr<FunctionPostHook>>& post_hooks() noexcept {
    return post_hooks_;
  }

  void add_pre_hook(std::unique_ptr<FunctionPreHook>&& pre_hook) {
    pre_hooks_.push_back(std::move(pre_hook));
  }

  const std::vector<std::unique_ptr<FunctionPreHook>>& pre_hooks() const
      noexcept {
    return pre_hooks_;
  }

  std::vector<std::unique_ptr<FunctionPreHook>>& pre_hooks() noexcept {
    return pre_hooks_;
  }

  // Customization Points for Subclasses
  //~~~~~~~~~~~~~~~~~~~~~~~~~~~~~~~~~~~~~~~~~~~~~~~~~~~~~~~~~~~~~~~~~~~~~~~~~~~

  /// Releases saved variables if the operation won't be reused.
  virtual void release_variables() {}

  /// Called before an apply if `release_variables()` is going to be called.
  /// Allows larger ops like `InterpreterAutogradFunction` to incrementally
  /// release variables as they run.
  virtual void will_release_variables() {}

  /// Returns true if this function is traceable. An op is traceable if all
  /// operations happening within `apply()` are performed on autograd
  /// `Variables` (i.e. apply mostly instantiates and applies other functions).
  virtual bool is_traceable() {
    return false;
  }

  /// A `Node` is said to pass state transparently to backward, if the
  /// state consists only of (Saved)Variables and only non-variable objects
  /// that parameterize the operation in some way that defines the graph
  /// structure AND the backward function is traceable. In particular,
  /// parametrization MUST NOT depend on the data of any `Variable`.
  /// TODO: it might be possible to handle cases where backward is
  /// non-traceable but state passing could be considered transparent. This
  /// will probably depend on saved_variable_list being mutable.
  /// NOTE: this value matters only if is_traceable() returns false.
  virtual bool passes_state_transparently() {
    return false;
  }

 protected:
  /// Performs the `Node`'s actual operation.
  virtual variable_list apply(variable_list&& inputs) = 0;

  /// Calls `apply()`, but instruments it with tracing machinery.
  variable_list traced_apply(variable_list inputs);

  // Sequence number used to correlate backward nodes with forward ops in the
  // profiler and provide determinisim in the engine.
  // NOLINTNEXTLINE(cppcoreguidelines-non-private-member-variables-in-classes)
  const uint64_t sequence_nr_;

  // See NOTE [ Topological Number ]
  // NOLINTNEXTLINE(cppcoreguidelines-non-private-member-variables-in-classes)
  uint64_t topological_nr_ = 0;

  // Tracks whether this node has been added as the next_edge of another node
  // via set_next_edge(s), which always calls topological_nr() of all its children
  // See NOTE [ Topological Number ] for why we need this.
  // NOLINTNEXTLINE(cppcoreguidelines-non-private-member-variables-in-classes)
  mutable bool has_parent_ = false;

  // Id of the thread that created the instance
  // NOLINTNEXTLINE(cppcoreguidelines-non-private-member-variables-in-classes)
  uint64_t thread_id_ = 0;

  // Note [Thread Safety on Autograd Node]
  // ~~~~~~~~~~~~~~~~~~~~~~~~~~~~~~~~~~~~~
  // Autograd Engine let the owning thread which calls Engine::execute to drive the
  // GraphTask execution, there might be cases that part of the GraphTask is shared
  // across different `backward()` or `grad()` calls, i.e. fork new threads in the
  // middle of the forward and call `backward()` separately from different threads.
  // We need to protect the thread safety on NodeTask to prevent data racing on
  // shared variables read/write.
  //
  // NB: This is only needed for Autograd Nodes that runs on CPU, technically "CUDA",
  // "XLA" nodes don't need locking because device threads are always single threaded.
  //
  // Here we add a thread mutex to help protect the Node's thread safety, so that
  // different threads cannot race the shared data when executing the same NodeTask
  // from multiple CPU threads. It IS the user/developer responsibility to take
  // advantage of this mutex to protect the thread safety of their autograd Node.
  // The general strategy of thread safety on autograd Node:
  //
  // 1. User should lock the mutex during Node::release_variables() if the Node needs
  //    to release the variables on the fly, this serve the purpose that when we release
  //    saved_variables from one thread, no other threads can release the saved variables
  //    concurrently. call
  //    the Node::apply(),
  // 2. User should lock the mutex during Node::apply(), this is to ensure Node that
  //    writing to the shared variable are not racing across threads (i.e. AccumulateGrad
  //    and custom C++ Autograd Node if writing to shared variables )
  // 3. item 2 and item 3 should work together so that when we release saved variables
  //    from one thread, no other threads can call Node::apply(), this ensures the variable
  //    references from other threads aren't dangling.
  // 4. if the Node don't release any variables and no shared data read/write in the Node
  //    i.e. purely functional, user don't need to lock the mutex
  //
  // This way we could protect the thread safety on Autograd Node, but we could still
  // not protect the thread safety on Node pre/post C++ hooks (python hooks are
  // automatically thread safe), we rely on the user to write thread safe C++ hooks
  // if they want the hook to be correctly applied in multithreading environment.
  // NOLINTNEXTLINE(cppcoreguidelines-non-private-member-variables-in-classes)
  std::mutex mutex_;

  // NOLINTNEXTLINE(cppcoreguidelines-non-private-member-variables-in-classes)
  edge_list next_edges_;
  // NOLINTNEXTLINE(cppcoreguidelines-non-private-member-variables-in-classes)
  PyObject* pyobj_ = nullptr; // weak reference
  // NOLINTNEXTLINE(cppcoreguidelines-non-private-member-variables-in-classes)
  std::unique_ptr<AnomalyMetadata> anomaly_metadata_ = nullptr;
  // NOLINTNEXTLINE(cppcoreguidelines-non-private-member-variables-in-classes)
  std::vector<std::unique_ptr<FunctionPreHook>> pre_hooks_;
  // NOLINTNEXTLINE(cppcoreguidelines-non-private-member-variables-in-classes)
  std::vector<std::unique_ptr<FunctionPostHook>> post_hooks_;
  // NOLINTNEXTLINE(cppcoreguidelines-non-private-member-variables-in-classes)
  at::SmallVector<InputMetadata, 2> input_metadata_;
};

/// See Node::is_traceable() for definition.
struct TraceableFunction : public Node {
  using Node::Node;
  bool is_traceable() final {
    return true;
  }
};

//~~~~~~~~~~~~~~~~~~~~~~~~~~~~~~~~~~~~~~~~~~~~~~~~~~~~~~~~~~~~~~~~~~~~~~~~~~~~~~
//                       Associated Free Nodes
//~~~~~~~~~~~~~~~~~~~~~~~~~~~~~~~~~~~~~~~~~~~~~~~~~~~~~~~~~~~~~~~~~~~~~~~~~~~~~~

namespace detail {
// Implementation of `collect_next_edges` (see below).
// NOLINTNEXTLINE(cppcoreguidelines-pro-type-member-init)
struct MakeNextFunctionList : IterArgs<MakeNextFunctionList> {
  edge_list next_edges;
  using IterArgs<MakeNextFunctionList>::operator();
  void operator()(const Variable& variable) {
    // NOLINTNEXTLINE(bugprone-branch-clone)
    if (variable.defined()) {
      next_edges.push_back(impl::gradient_edge(variable));
    } else {
      next_edges.emplace_back();
    }
  }
  void operator()(const Variable* variable) {
    // NOLINTNEXTLINE(bugprone-branch-clone)
    if (variable->defined()) {
      next_edges.push_back(impl::gradient_edge(*variable));
    } else {
      next_edges.emplace_back();
    }
  }
  void operator()(const c10::optional<Variable>& variable) {
    // NOLINTNEXTLINE(bugprone-branch-clone)
    if (variable.has_value() && variable->defined()) {
      next_edges.push_back(impl::gradient_edge(*variable));
    } else {
      next_edges.emplace_back();
    }
  }
};
} // namespace detail

/// Create an `Edge` between the given `variable` and the `function`, which is
/// assumed to be the gradient function of this variable (i.e. the function
/// through which this variable is backpropagated during the backward pass).
/// This sets the `grad_fn` property of the `variable`. This function assumes
/// that the `Variable` is a new input to the gradient function and its
/// `input_nr` thus equal to `function->num_inputs()`. Additionally, it
/// increments the `Node`'s number of inputs by one. Approximately
/// equivalent to `variable.set_gradient_edge(function,
/// function->add_input_metadata(variable.dispatch_type(), variable.sizes()))`.
/// If you don't want the `Node`'s `num_inputs` to be incremented, use
/// `set_gradient_edge` directly.
inline void create_gradient_edge(
    Variable& variable,
    std::shared_ptr<Node> function) {
  // Copy before move.
  const auto input_nr = function->add_input_metadata(variable);
  impl::set_gradient_edge(variable, {std::move(function), input_nr});
}

/// Return true if any of the variables in the list require a gradient.
inline bool any_variable_requires_grad(const variable_list& variables) {
  return std::any_of(
      variables.begin(), variables.end(), [](const Variable& variable) {
        return variable.defined() && variable.requires_grad();
      });
}

/// Return the next edges of all the given variables, or tuples of variables.
template <typename... Variables>
edge_list collect_next_edges(Variables&&... variables) {
  detail::MakeNextFunctionList make;
  make.apply(std::forward<Variables>(variables)...);
  return std::move(make.next_edges);
}
}} // namespace torch::autograd

C10_CLANG_DIAGNOSTIC_POP()<|MERGE_RESOLUTION|>--- conflicted
+++ resolved
@@ -151,15 +151,9 @@
     // probably operate with names.
     at::NoNamesGuard no_names_guard;
 
-<<<<<<< HEAD
-    auto step_callbacks = at::getStepCallbacksUnlessEmpty(at::RecordScope::BACKWARD_FUNCTION);
-    if (C10_UNLIKELY(step_callbacks.has_value())) {
-      at::RecordFunction guard(std::move(*step_callbacks));
-=======
     auto step_callbacks = at::getStepCallbacks(at::RecordScope::BACKWARD_FUNCTION);
     if (!step_callbacks.empty()) {
       at::RecordFunction guard(std::move(step_callbacks));
->>>>>>> 8d93f6b4
       // Using sequence number and thread id to correlate with
       // the forward pass function
       guard.setForwardThreadId(thread_id_);
