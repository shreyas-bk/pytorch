import functools
import itertools
import logging
import os
import random
import types
import weakref
from typing import Dict, Optional, Set

import torch
import torch._logging
from torch._guards import tracing
from torch._utils_internal import signpost_event
from torch.fx.experimental.symbolic_shapes import ConstraintViolationError
from torch.fx.graph_module import _forward_from_src as original_forward_from_src

from . import config, exc
from .allowed_functions import is_allowed
from .backends.registry import CompilerFn
from .bytecode_analysis import remove_dead_code, remove_pointless_jumps
from .bytecode_transformation import (
    check_inst_exn_tab_entries_valid,
    is_generator,
    propagate_inst_exn_table_entries,
    transform_code_object,
)
from .eval_frame import always_optimize_code_objects, skip_code, TorchPatcher
from .exc import (
    augment_exc_message,
    BackendCompilerFailed,
    format_error_msg,
    InternalTorchDynamoError,
    TorchRuntimeError,
    unimplemented,
    Unsupported,
)
from .guards import CheckFunctionManager, GuardedCode
from .hooks import Hooks
from .output_graph import OutputGraph
from .replay_record import ExecutionRecord
from .symbolic_convert import InstructionTranslator
from .utils import (
    CleanupManager,
    counters,
    dynamo_timed,
    format_bytecode,
    gen_record_file_name,
    guard_failures,
    increment_frame,
    is_namedtuple,
    istype,
    orig_code_map,
    reset_graph_break_dup_checker,
    setup_compile_debug,
    troubleshooting_url,
    write_record_to_file,
)

log = logging.getLogger(__name__)
guards_log = torch._logging.getArtifactLogger(__name__, "guards")
bytecode_log = torch._logging.getArtifactLogger(__name__, "bytecode")
recompiles_log = torch._logging.getArtifactLogger(__name__, "recompiles")


class Tracker:
    def __init__(self):
        self.seen = []
        self.seen_ids = set()

    def add(self, strong_obj):
        idx = id(strong_obj)
        if idx not in self.seen_ids:
            obj = weakref.ref(strong_obj, lambda _: self.seen_ids.remove(idx))
            self.seen.append(obj)
            self.seen_ids.add(idx)

    def __contains__(self, item):
        return id(item) in self.seen_ids

    def clear(self):
        self.seen.clear()
        self.seen_ids.clear()


input_codes = Tracker()
output_codes = Tracker()


initial_grad_state = None
initial_deterministic_algorithms_state = None


@functools.wraps(original_forward_from_src)
def fx_forward_from_src_skip_result(*args, **kwargs):
    # we monkey patch FX to prevent infinite loop of trying to convert
    # our generated code
    result: types.FunctionType = original_forward_from_src(*args, **kwargs)
    skip_code(result.__code__)
    return result


def wrap_convert_context(fn):
    """
    Context manager to:
        1) Save/restore torch.is_grad_enabled() state
        2) Save/restore python random state
        3) Save/restore torch random state
        4) Monkey patch torch.fx.graph_module._forward_from_src
    """

    @functools.wraps(fn)
    def _fn(*args, **kwargs):
        prior_grad_mode = torch.is_grad_enabled()
        py_rng_state = random.getstate()
        torch_rng_state = torch.random.get_rng_state()
        if torch.cuda.is_available():
            cuda_rng_state = torch.cuda.get_rng_state()
        prior_fwd_from_src = torch.fx.graph_module._forward_from_src
        torch.fx.graph_module._forward_from_src = fx_forward_from_src_skip_result
        cleanup = setup_compile_debug()
        try:
            return fn(*args, **kwargs)
        finally:
            cleanup.close()
            torch._C._set_grad_enabled(prior_grad_mode)
            random.setstate(py_rng_state)
            torch.random.set_rng_state(torch_rng_state)
            if torch.cuda.is_available():
                torch.cuda.set_rng_state(cuda_rng_state)
            torch.fx.graph_module._forward_from_src = prior_fwd_from_src

    _fn._torchdynamo_orig_callable = fn  # type: ignore[attr-defined]
    return _fn


@TorchPatcher.suppress_torch_distributed_warnings
def has_tensor_in_frame(frame):
    """Check if the frame has torch.* related bits"""
    # Check if the function was decorated using torch._dynamo.optimize
    if frame.f_code in always_optimize_code_objects:
        return True

    # Check if there is global import of torch.*
    for co_name in frame.f_code.co_names:
        if co_name in frame.f_globals:
            if is_allowed(frame.f_globals[co_name]):
                return True

    seen_ids: Dict[int, bool] = dict()

    def has_tensor(obj):
        """Recursively check if the obj has a tensor"""
        obj_id = id(obj)
        if obj_id in seen_ids:
            return seen_ids[obj_id]
        seen_ids[obj_id] = False

        if isinstance(obj, (torch.Tensor, torch.nn.Module)):
            seen_ids[obj_id] = True
            return seen_ids[obj_id]
        elif istype(obj, (list, tuple)):
            seen_ids[obj_id] = any(has_tensor(v) for v in obj)
            return seen_ids[obj_id]
        elif istype(obj, dict):
            # Some packages like pytest can be updated during runtime. So, make a
            # copy of values to avoid issues like "RuntimeError: dictionary
            # changed size during iteration"
            values = list(obj.values())
            seen_ids[obj_id] = any(has_tensor(v) for v in values)
            return seen_ids[obj_id]
        elif istype(obj, (str, int, float, type(None), bool)):
            seen_ids[obj_id] = False
            return seen_ids[obj_id]
        elif is_namedtuple(obj):
            seen_ids[obj_id] = any(has_tensor(getattr(obj, v)) for v in obj._fields)
            return seen_ids[obj_id]
        else:
            # if config.debug:
            #     print(
            #         f"Assuming that object of type {type(obj)} does not have a tensor"
            #     )
            return False

    # Check if the passed arguments are of type Tensor
    for value in frame.f_locals.values():
        if has_tensor(value):
            return True

    log.debug(
        "skipping because no torch.* %s \
            %s %s",
        frame.f_code.co_name,
        frame.f_code.co_filename,
        frame.f_code.co_firstlineno,
    )

    return False


def exception_handler(e, code, frame=None):
    record_filename = None
    if hasattr(e, "exec_record"):
        record_filename = gen_record_file_name(e, code)
        write_record_to_file(record_filename, e.exec_record)
        e.record_filename = record_filename

    augment_exc_message(e)
    # Only log the exception if we are going to suppress it
    # if aren't suppressing it, a higher level except block will handle it
    if config.suppress_errors:
        log.error(format_error_msg(e, code, record_filename, frame))


FRAME_COUNTER = 0


def convert_frame_assert(
    compiler_fn: CompilerFn,
    one_graph: bool = True,
    export: bool = False,
    export_constraints=None,
<<<<<<< HEAD
    trainstep: bool = False,
    fake_mode=None,
=======
>>>>>>> 73f8f493
):
    """Fully convert a frame into an FX graph"""
    reset_graph_break_dup_checker()

    def _convert_frame_assert(
        frame: types.FrameType, cache_size: int, hooks: Hooks, frame_state
    ):
        increment_frame()
        global FRAME_COUNTER
        if "_id" not in frame_state:
            frame_state["_id"] = FRAME_COUNTER
            FRAME_COUNTER += 1

        code = frame.f_code

        if code in input_codes and (
            recompiles_log.isEnabledFor(logging.DEBUG) or config.error_on_recompile
        ):
            message = (
                f"Recompiling function {code.co_name} in {code.co_filename}",
                f"triggered by the following guard failure: {str(guard_failures[code][-1])}",
            )

            if recompiles_log.isEnabledFor(logging.DEBUG):
                recompiles_log.debug(message)

            if config.error_on_recompile:
                raise exc.RecompileError(message)

        input_codes.add(code)
        if code in output_codes:
            return None
        if (
            os.environ.get("TORCHDYNAMO_DEBUG_FUNCTION")
            and os.environ.get("TORCHDYNAMO_DEBUG_FUNCTION") != code.co_name
        ):
            return None
        if code.co_name == "<genexpr>" and code.co_filename.endswith(
            ("transformers/file_utils.py", "transformers/utils/generic.py")
        ):
            # not needed, but cleans up torchbench error stats
            return None
        if code.co_name == "__setattr__":
            # setattr could be tricky to handle generally,
            # but also not likely useful to compile- skip the whole frame
            return None
        if code.co_name == "__init__" and code.co_filename.startswith(
            os.path.dirname(torch.optim.__file__)
        ):
            # optimizer support is still incomplete see
            # test_state_dict in test/dynamo/test_optimizers.py
            return None

        # Check if the frame is generated by an exec builtin call
        # TODO - Running exec generated frame seems propagates f_globals to the
        # next frames.
        if code.co_name == "<module>" and code.co_filename == "<string>":
            return None

        if (
            code.co_name == "<lambda>"
            and code.co_filename == "<string>"
            and not bool(frame.f_builtins)
        ):
            # namedtuple subclass constructor. Empty builtins cause issue with
            # len keyword in LIST_LEN guard.
            return None

        if is_generator(code):
            unimplemented("generator")
        if cache_size >= config.cache_size_limit:

            def format_func_info(code):
                return f"'{code.co_name}' ({code.co_filename}:{code.co_firstlineno})"

            def format_guard_failures(code):
                # For the common case, it's sufficient to see just the most recent failure.
                # We could add a verbose mode if needed
                return f"{str(guard_failures[code][-1])}"

            assert code in guard_failures, "TODO(whc) any other recompile reasons?"
            log.warning(
                "torch._dynamo hit config.cache_size_limit (%s)\n"
                "   function: %s\n"
                "   reasons:  %s\n"
                "to diagnose recompilation issues, see %s.",
                config.cache_size_limit,
                format_func_info(code),
                format_guard_failures(code),
                troubleshooting_url,
            )
            unimplemented("cache_size_limit reached")

        if not has_tensor_in_frame(frame):
            return None

        global initial_grad_state
        initial_grad_state = torch.is_grad_enabled()

        global initial_deterministic_algorithms_state
        initial_deterministic_algorithms_state = (
            torch.are_deterministic_algorithms_enabled()
        )

        signpost_event(
            "dynamo",
            "_convert_frame_assert._compile",
            {
                "co_name": code.co_name,
                "co_filename": code.co_filename,
                "co_firstlineno": code.co_firstlineno,
                "cache_size": cache_size,
            },
        )

        return _compile(
            frame.f_code,
            frame.f_globals,
            frame.f_locals,
            frame.f_builtins,
            compiler_fn,
            one_graph,
            export,
            export_constraints,
            hooks,
            frame,
            frame_state=frame_state,
<<<<<<< HEAD
            trainstep=trainstep,
            fake_mode=fake_mode,
=======
>>>>>>> 73f8f493
        )

    _convert_frame_assert._torchdynamo_orig_callable = compiler_fn  # type: ignore[attr-defined]
    return wrap_convert_context(_convert_frame_assert)


@dynamo_timed(phase_name="entire_frame_compile")
def _compile(
    code: types.CodeType,
    globals: Dict[str, object],
    locals: Dict[str, object],
    builtins: Dict[str, object],
    compiler_fn: CompilerFn,
    one_graph: bool,
    export: bool,
    export_constraints,
    hooks: Hooks,
    frame: Optional[types.FrameType] = None,
    frame_state=None,
<<<<<<< HEAD
    trainstep=False,
    fake_mode=None,
=======
>>>>>>> 73f8f493
) -> Optional[GuardedCode]:
    output: Optional[OutputGraph] = None
    # This is shared across restarts
    mutated_closure_cell_contents: Set[str] = set()
    # from .utils import print_once;  print_once(code.co_filename)

    def transform(instructions, code_options):
        nonlocal output
        tracer = InstructionTranslator(
            instructions,
            code,
            locals,
            globals,
            builtins,
            code_options,
            compiler_fn,
            one_graph,
            export,
            export_constraints,
            mutated_closure_cell_contents,
            frame_state=frame_state,
<<<<<<< HEAD
            trainstep=trainstep,
            fake_mode=fake_mode,
=======
>>>>>>> 73f8f493
        )
        with tracing(tracer.output.tracing_context):
            tracer.run()
        output = tracer.output
        assert output is not None
        assert output.output_instructions
        instructions[:] = output.output_instructions
        code_options.update(output.code_options)

        if config.dead_code_elimination:
            propagate_inst_exn_table_entries(instructions)
            check_inst_exn_tab_entries_valid(instructions)
            instructions[:] = remove_pointless_jumps(remove_dead_code(instructions))

    try:
        for attempt in itertools.count():
            try:
                out_code = transform_code_object(code, transform)
                orig_code_map[out_code] = code
                break
            except exc.RestartAnalysis:
                log.debug("Restarting analysis ...")
                if attempt > 100:
                    unimplemented("100+ RestartAnalysis() calls")
            except exc.SkipFrame as e:
                log.debug(
                    "Skipping frame %s %s \
                    %s %s",
                    e,
                    code.co_name,
                    code.co_filename,
                    code.co_firstlineno,
                )
                if one_graph:
                    log.debug("No graph captured with one_graph=True")
                return None
        output_codes.add(out_code)

        def log_bytecode(prefix, name, filename, line_no, code):
            if bytecode_log.isEnabledFor(logging.DEBUG):
                bytecode_log.debug(
                    format_bytecode(prefix, name, filename, line_no, code)
                )

        log_bytecode(
            "ORIGINAL BYTECODE",
            code.co_name,
            code.co_filename,
            code.co_firstlineno,
            code,
        )
        log_bytecode(
            "MODIFIED BYTECODE",
            code.co_name,
            code.co_filename,
            code.co_firstlineno,
            out_code,
        )

        assert output is not None
        assert output.guards is not None
        CleanupManager.instance[out_code] = output.cleanups
        check_fn = CheckFunctionManager(
            output,
            locals,
            globals,
            hooks.guard_fail_fn if hooks else None,
        )

        guarded_code = GuardedCode(out_code, check_fn.check_fn)

        if guards_log.isEnabledFor(logging.DEBUG):
            guard_str = "GUARDS:\n"
            guard_str += "\n".join(
                [
                    f"  {code}"
                    for guard in sorted(output.guards)
                    if guard.code_list is not None
                    for code in guard.code_list
                ]
            )
            guards_log.debug(guard_str)

        if hooks.guard_export_fn is not None:
            hooks.guard_export_fn(output.guards)

        return guarded_code
    except (
        Unsupported,
        TorchRuntimeError,
        BackendCompilerFailed,
        AssertionError,
        ConstraintViolationError,
    ) as e:
        exception_handler(e, code, frame)
        raise
    except Exception as e:
        exception_handler(e, code, frame)
        # TODO: Why???  Why not raise the original exception as is
        raise InternalTorchDynamoError() from e


def convert_frame(compiler_fn: CompilerFn, hooks: Hooks, fake_mode=None):
    """Try to convert a frame into an FX graph, if error leave frame unmodified"""
    inner_convert = convert_frame_assert(
        compiler_fn, one_graph=False, fake_mode=fake_mode
    )

    def _convert_frame(
        frame: types.FrameType, cache_size: int, hooks: Hooks, frame_state
    ):
        counters["frames"]["total"] += 1
        try:
            result = inner_convert(frame, cache_size, hooks, frame_state)
            counters["frames"]["ok"] += 1
            return result
        except (NotImplementedError, Unsupported):
            log.info("converting frame raised unsupported, leaving it unconverted")
        except Exception:
            if not config.suppress_errors:
                raise
            log.info("converting frame raised error, suppressing error")
        return None

    _convert_frame._torchdynamo_orig_callable = compiler_fn  # type: ignore[attr-defined]
    return _convert_frame


# TODO mlazos: add support for same args, or record them
def replay(filename):
    from .backends.debugging import eager

    original_replay_val = config.replay_record_enabled
    config.replay_record_enabled = False
    with open(filename, "rb") as in_file:
        record = ExecutionRecord.load(in_file)
    record.globals = dict(itertools.chain(record.globals.items(), globals().items()))

    try:
        _compile(
            record.code,
            record.globals,
            record.locals,
            record.builtins,
            compiler_fn=eager,
            one_graph=False,
            export=False,
            hooks=Hooks(),
            frame=None,
        )
    except Exception:
        pass
    finally:
        config.replay_record_enabled = original_replay_val<|MERGE_RESOLUTION|>--- conflicted
+++ resolved
@@ -219,11 +219,7 @@
     one_graph: bool = True,
     export: bool = False,
     export_constraints=None,
-<<<<<<< HEAD
-    trainstep: bool = False,
     fake_mode=None,
-=======
->>>>>>> 73f8f493
 ):
     """Fully convert a frame into an FX graph"""
     reset_graph_break_dup_checker()
@@ -351,11 +347,7 @@
             hooks,
             frame,
             frame_state=frame_state,
-<<<<<<< HEAD
-            trainstep=trainstep,
             fake_mode=fake_mode,
-=======
->>>>>>> 73f8f493
         )
 
     _convert_frame_assert._torchdynamo_orig_callable = compiler_fn  # type: ignore[attr-defined]
@@ -375,11 +367,7 @@
     hooks: Hooks,
     frame: Optional[types.FrameType] = None,
     frame_state=None,
-<<<<<<< HEAD
-    trainstep=False,
     fake_mode=None,
-=======
->>>>>>> 73f8f493
 ) -> Optional[GuardedCode]:
     output: Optional[OutputGraph] = None
     # This is shared across restarts
@@ -401,11 +389,7 @@
             export_constraints,
             mutated_closure_cell_contents,
             frame_state=frame_state,
-<<<<<<< HEAD
-            trainstep=trainstep,
             fake_mode=fake_mode,
-=======
->>>>>>> 73f8f493
         )
         with tracing(tracer.output.tracing_context):
             tracer.run()
