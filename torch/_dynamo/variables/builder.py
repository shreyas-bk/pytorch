--- conflicted
+++ resolved
@@ -1034,19 +1034,8 @@
                         guards=self.make_guards(GuardBuilder.CONSTANT_MATCH),
                     )
 
-<<<<<<< HEAD
-                wrapped_value = shape_env.create_symintnode(
-                    shape_env.create_unspecified_symbol(
-                        value,
-                        source=self.source,
-                        dynamic_dim=dynamic_dim,
-                        constraint_dim=None,
-                    ),
-                    hint=value,
-=======
-                wrapped_value = shape_env.create_symint_and_symbol(
+                wrapped_value = shape_env.create_unspecified_symint_and_symbol(
                     value,
->>>>>>> 58159c44
                     source=self.source,
                     dynamic_dim=dynamic_dim,
                 )
