import dataclasses
from copy import deepcopy
import itertools
import sympy
from sympy.logic.boolalg import BooleanAtom, Boolean as SympyBoolean
import operator
import math
import logging
import torch
from typing import Union, Dict

from torch._prims_common import dtype_to_type
from .interp import sympy_interp

log = logging.getLogger(__name__)

__all__ = ["ValueRanges", "ValueRangeAnalysis", "bound_sympy"]

class ValueRangeError(RuntimeError):
    pass


# Like sympify, but supports less stuff, and also ensures that direct
# sympy expressions don't have free variables
def simple_sympify(e):
    if isinstance(e, bool):
        return sympy.true if e else sympy.false
    elif isinstance(e, int):
        return sympy.Integer(e)
    elif isinstance(e, float):
        # infinity is special; we use it to bracket integers as well
        if math.isinf(e):
            return sympy.oo if e > 0 else -sympy.oo
        return sympy.Float(e)
    elif isinstance(e, sympy.Expr):
        assert e.is_constant(), e
        # NaNs can occur when doing things like 0 * sympy.oo, but it is better
        # if the operator notices this and takes care of it, because sometimes
        # the NaN is inappropriate (for example, for ints, the [-oo, oo] range
        # should go to zero when multiplied with [0, 0])
        assert e != sympy.nan
        return e
    elif isinstance(e, BooleanAtom):
        return e
    else:
        raise AssertionError(f"not simple sympy type {type(e)}: {e}")


# Sympy atomics only. Unlike <=, it also works on Sympy bools.
def sympy_generic_le(lower, upper):
    if isinstance(lower, sympy.Expr):
        assert isinstance(upper, sympy.Expr)
        return lower <= upper
    else:
        # only negative condition is True > False
        assert isinstance(lower, SympyBoolean) and isinstance(upper, SympyBoolean)
        return not (lower and not upper)


@dataclasses.dataclass(frozen=True)
class ValueRanges:
    # Although the type signature here suggests you can pass any
    # sympy expression, in practice the analysis here only works
    # with constant sympy expressions
    lower: Union[sympy.Expr, SympyBoolean]
    upper: Union[sympy.Expr, SympyBoolean]
    is_bool: bool

    def __init__(self, lower, upper):
        lower = simple_sympify(lower)
        upper = simple_sympify(upper)
        # TODO: when the bounds have free variables, this may be
        # nontrivial to actually verify
        if not sympy_generic_le(lower, upper):
            raise ValueRangeError(f"Invalid ranges [{lower}:{upper}]")
        # Because this is a frozen class
        object.__setattr__(self, "lower", lower)
        object.__setattr__(self, "upper", upper)
        object.__setattr__(self, "is_bool", isinstance(lower, SympyBoolean))
        assert isinstance(upper, SympyBoolean) == self.is_bool

    def __contains__(self, x):
        x = simple_sympify(x)
        return sympy_generic_le(self.lower, x) and sympy_generic_le(x, self.upper)

    # Intersection
    def __and__(self, other):
        return ValueRanges(lower=max(self.lower, other.lower), upper=min(self.upper, other.upper))

    def is_singleton(self) -> bool:
        return self.lower == self.upper

    # TODO: this doesn't work with bools but arguably it should
    @classmethod
    def unknown(cls):
        return cls(-sympy.oo, sympy.oo)

    @classmethod
    def wrap(cls, arg):
        if isinstance(arg, ValueRanges):
            return arg
        return ValueRanges(arg, arg)

    @classmethod
    def increasing_map(cls, x, fn):
        """Increasing: x <= y => f(x) <= f(y)"""
        x = cls.wrap(x)
        return ValueRanges(fn(x.lower), fn(x.upper))

    @classmethod
    def decreasing_map(cls, x, fn):
        """Decreasing: x <= y => f(x) >= f(y)"""
        x = cls.wrap(x)
        return ValueRanges(fn(x.upper), fn(x.lower))

    @classmethod
    def monotone_map(cls, x, fn):
        """It's increasing or decreasing"""
        x = cls.wrap(x)
        l = fn(x.lower)
        u = fn(x.upper)
        return ValueRanges(min(l, u), max(l, u))

    @classmethod
    def convex_min_zero_map(cls, x, fn):
        """fn is convex and has a minimum at 0"""
        x = ValueRanges.wrap(x)
        if 0 in x:
            return ValueRanges(0, max(fn(x.lower), fn(x.upper)))
        else:
            return cls.monotone_map(x, fn)

    @classmethod
    def coordinatewise_increasing_map(cls, x, y, fn):
        """
        Increasing on each coordinate. Mathematically:
        For every 1 <= i <= n and x_i <= y_i we have that
        f(x1, .., xn) <= f(x1, , yi, ..., xn)
        """
        x, y = cls.wrap(x), cls.wrap(y)
        return ValueRanges(
            fn(x.lower, y.lower),
            fn(x.upper, y.upper),
        )

    @classmethod
    def coordinatewise_monotone_map(cls, x, y, fn):
        """It's increasing or decreasing on each coordinate"""
        x, y = cls.wrap(x), cls.wrap(y)
        products = [
            fn(a, b)
            for a, b in itertools.product([x.lower, x.upper], [y.lower, y.upper])
        ]
        return ValueRanges(min(products), max(products))

class SymPyValueRangeAnalysis:
    """
    It gives bounds on a SymPy operator given bounds on its arguments
    See the function `bound_sympy` for a function that applies this logic to a full SymPy expression
    """

    @staticmethod
    def constant(value, dtype):
        # NB: value is NOT a sympy expression, it's a constant!
        is_python = isinstance(value, (int, float, bool))
        assert is_python or isinstance(value, (BooleanAtom, sympy.Integer, sympy.Number))

        # using nan makes subsequent computation throw, and for the purposes of optimization
        # returning -math.inf - math.inf is equivalent to giving up
        if math.isnan(value):
            return ValueRanges.unknown()

        if is_python:
            type_ = dtype_to_type(dtype)
            value = type_(value)
        else:
            # We do a type check on a best-effort basis
            # We don't want to force a cast to sympy.Float if the value is Rational to avoid losing precision
            if dtype == torch.bool:
                assert isinstance(value, BooleanAtom)
            elif dtype.is_floating_point:
                assert not value.is_finite or value.is_real
            else:
                # dtype is intXX
                assert value.is_integer

        return ValueRanges.wrap(value)

    @staticmethod
    def not_(a):
        a = ValueRanges.wrap(a)
        assert a.is_bool
        return ValueRanges.decreasing_map(a, sympy.Not)

    @staticmethod
    def or_(a, b):
        return ValueRanges.coordinatewise_increasing_map(a, b, sympy.Or)

    @staticmethod
    def and_(a, b):
        return ValueRanges.coordinatewise_increasing_map(a, b, sympy.And)

    @staticmethod
    def eq(a, b):
        a = ValueRanges.wrap(a)
        b = ValueRanges.wrap(b)
        if a.is_singleton() and b.is_singleton() and a.lower == b.lower:
            return ValueRanges.wrap(sympy.true)
        elif a.lower > b.upper or b.lower > a.upper:  # ranges disjoint
            return ValueRanges.wrap(sympy.false)
        return ValueRanges(sympy.false, sympy.true)

    @classmethod
    def ne(cls, a, b):
        return cls.not_(cls.eq(a, b))

    @classmethod
    def lt(cls, a, b):
        a = ValueRanges.wrap(a)
        b = ValueRanges.wrap(b)
        assert a.is_bool == b.is_bool
        if a.is_bool:
            return cls.and_(cls.not_(a), b)
        else:
            if a.upper < b.lower:
                return ValueRanges.wrap(sympy.true)
            elif a.lower >= b.upper:
                return ValueRanges.wrap(sympy.false)
            return ValueRanges(sympy.false, sympy.true)

    @classmethod
    def gt(cls, a, b):
        return cls.lt(b, a)

    @classmethod
    def le(cls, a, b):
        return cls.not_(cls.gt(a, b))

    @classmethod
    def ge(cls, a, b):
        return cls.not_(cls.lt(a, b))

    @staticmethod
    def add(a, b):
        return ValueRanges.coordinatewise_increasing_map(a, b, operator.add)

    @classmethod
    def mul(cls, a, b):
        a = ValueRanges.wrap(a)
        b = ValueRanges.wrap(b)

        assert a.is_bool == b.is_bool
        if a.is_bool:
            return cls.and_(a, b)

        def safe_mul(a, b):
            # Make unknown() * wrap(0) == wrap(0)
            if a == 0:
                return a
            elif b == 0:
                return b
            else:
                return a * b

        return ValueRanges.coordinatewise_monotone_map(a, b, safe_mul)

    @classmethod
    def div(cls, a, b):
        return cls.truediv(a, b)

    @staticmethod
    def truediv(a, b):
        a = ValueRanges.wrap(a)
        b = ValueRanges.wrap(b)
        if 0 in b or ((-sympy.oo in a or sympy.oo in a) and (-sympy.oo in b or sympy.oo in b)):
            return ValueRanges.unknown()
        else:
            return ValueRanges.coordinatewise_monotone_map(a, b, operator.truediv)

    @staticmethod
    def floordiv(a, b):
        a = ValueRanges.wrap(a)
        b = ValueRanges.wrap(b)
        if 0 in b or ((-sympy.oo in a or sympy.oo in a) and (-sympy.oo in b or sympy.oo in b)):
            return ValueRanges.unknown()
        else:
            return ValueRanges.coordinatewise_monotone_map(a, b, operator.floordiv)

    @staticmethod
    def mod(x, y):
        x = ValueRanges.wrap(x)
        y = ValueRanges.wrap(y)
        if x.is_singleton() and y.is_singleton() and y.lower != 0:
            return ValueRanges.wrap(x.lower % y.lower)
        if y.lower <= 0:
            return ValueRanges.unknown()
        return ValueRanges(0, y.upper)

    @classmethod
    def modular_indexing(cls, a, b, c):
        return cls.mod(cls.floordiv(a, b), c)

    @classmethod
    def pow(cls, a, b):
        def is_integer(val):
            return isinstance(val, int) or (
                hasattr(val, "is_integer") and val.is_integer
            )

        a = ValueRanges.wrap(a)
        b = ValueRanges.wrap(b)
        # Not implemented yet. It's a bit tricky
        # If you want to implement it, compute the partial derivatives of a ** b
        # and check the ranges where the function is increasing / decreasing
        # Another non-tight way of doing this is defaulting to doing noting that for a > 0,  a ** b == exp(b * log(a))
        # If this second option is implemented, by carefult about the types and possible infinities here and there.
        if not b.is_singleton():
            return ValueRanges.unknown()

        b = b.lower
        if a.is_singleton():
            a = a.lower
            r = a ** b
            if not r.is_finite:
                return ValueRanges.unknown()
            return ValueRanges.wrap(r)

        if b == 0:
            if not a.lower.is_finite:
                return ValueRanges.unknown()
            type_ = sympy.Float if a.lower.is_real else sympy.Integer
            return ValueRanges.wrap(type_(1))

        if b < 0:
            a = cls.reciprocal(a)
            b = -b

        if a == ValueRanges.unknown():
            return ValueRanges.unknown()

        # Here b > 0
        if not is_integer(b):
            # If the base is positive, then we're good, otherwise nothing's defined
            if a.lower >= 0:
                return ValueRanges.increasing_map(a, lambda x: x ** b)
            else:
                return ValueRanges.unknown()
        else:
            # b > 0 integer
            if b % 2 == 0:
                # x^n where n is even
                return ValueRanges.convex_min_zero_map(a, lambda x: x ** b)
            else:
                # x^n where n is odd
                return ValueRanges.increasing_map(a, lambda x: x ** b)

    @staticmethod
    def reciprocal(x):
        """ Needed as it's used in pow, but it won't appear on a SymPy expression """
        x = ValueRanges.wrap(x)
        if 0 in x:
            return ValueRanges.unknown()
        else:
            return ValueRanges.decreasing_map(x, lambda y: 1 / y)

    @staticmethod
    def abs(x):
        return ValueRanges.convex_min_zero_map(x, abs)

    @staticmethod
    def exp(x):
        return ValueRanges.increasing_map(x, sympy.functions.elementary.exponential.exp)

    @staticmethod
    def log(x):
        x = ValueRanges.wrap(x)
        if x.lower <= 0:
            return ValueRanges.unknown()
        return ValueRanges.increasing_map(x, sympy.log)

    @classmethod
    def minimum(cls, a, b):
        return cls.min_or_max(a, b, sympy.Min)

    @classmethod
    def maximum(cls, a, b):
        return cls.min_or_max(a, b, sympy.Max)

    @staticmethod
    def min_or_max(a, b, fn):
        a = ValueRanges.wrap(a)
        b = ValueRanges.wrap(b)

        # Performs upcasting first
        def fn_(x, y):
            # Poorman's version of upcasting in Sympy
            # Inf is not a float...
            if x.is_Integer and y.is_Integer:
                result_type = sympy.Integer
            elif x.is_rational and y.is_rational:
                result_type = sympy.Rational
            else:
                assert x.is_real or not x.is_finite or y.is_real or not y.is_finite
                result_type = sympy.Float
            return fn(result_type(x), result_type(y))

        return ValueRanges.coordinatewise_increasing_map(a, b, fn_)

    @classmethod
    def floor(cls, x):
        return ValueRanges.increasing_map(x, sympy.functions.elementary.integers.floor)

    @classmethod
    def ceil(cls, x):
        return ValueRanges.increasing_map(x, sympy.functions.elementary.integers.ceiling)


class ValueRangeAnalysis(SymPyValueRangeAnalysis):
    def __init__(self):
        self.name = "ValueRangeAnalysis"
        boolean_operators = (
            "xor",
            "logical_and",
            "logical_or",
            "logical_not",
        )
        for op in boolean_operators:
            setattr(self, op, self.bool_handler)

    @staticmethod
    def bool_handler(*args, **kwargs):
        # just assuming bools can have both values
        return ValueRanges(sympy.false, sympy.true)  # type: ignore[arg-type]

    @staticmethod
    def default_handler(*args, **kwargs):
        # many ops are unlikely to show up in optimizable indexing compute,
        # so we dont have full coverage
        return ValueRanges.unknown()

    def load(self, name: str, index: sympy.Expr):
        return ValueRanges.unknown()

    def store(self, name, index, value, mode=None):
        return

    def reduction(self, name, dtype, src_dtype, reduction_type, index, value):
        return ValueRanges.unknown()

    def index_expr(self, index, dtype):
        assert isinstance(index, ValueRanges)
        return index

    @staticmethod
    def to_dtype(x, dtype: torch.dtype):
        x = ValueRanges.wrap(x)

        if dtype == torch.bool:
            if x.is_singleton():
                return ValueRanges.wrap(x.lower != 0)
            elif 0 not in x:
                return ValueRanges.wrap(sympy.true)
            else:
                return ValueRanges(sympy.false, sympy.true)

        def cast(x, dtype):
            # dtype is int or float
            if dtype.is_floating_point:
                return sympy.Float(x)
            else:
                try:
                    return sympy.Integer(x)
                except TypeError:
                    # inf cannot be cast to Integer
                    return x

        if x.is_bool:
            if x.is_singleton():
                val = 1 if x.lower else 0
                return ValueRanges.wrap(cast(val, dtype))
            else:
                return ValueRanges(cast(0, dtype), cast(1, dtype))
        else:
            # int to float or float to int
            return ValueRanges(cast(x.lower, dtype), cast(x.upper, dtype))

    @staticmethod
    def square(x):
        return ValueRanges.convex_min_zero_map(x, lambda y: y * y)

    @staticmethod
    def neg(x):
        return ValueRanges.decreasing_map(x, operator.neg)

    @classmethod
    def truncdiv(cls, a, b):
        x = cls.truediv(a, b)
        if x == ValueRanges.unknown():
            return x

        def trunc(x):
            return sympy.Integer(x) if x.is_finite else x

        return ValueRanges.increasing_map(x, trunc)

    @classmethod
    def sub(cls, a, b):
        return cls.add(a, cls.neg(b))

    @staticmethod
    def sqrt(x):
        x = ValueRanges.wrap(x)
        if x.lower < 0:
            return ValueRanges.unknown()
        return ValueRanges.increasing_map(x, sympy.sqrt)

    @staticmethod
    def where(a, b, c):
        b = ValueRanges.wrap(b)
        c = ValueRanges.wrap(c)
        assert a.is_bool
        assert b.is_bool == c.is_bool
        if b.is_bool:
            return ValueRanges(sympy.And(b.lower, c.lower), sympy.Or(b.upper, c.upper))
        else:
            return ValueRanges(sympy.Min(b.lower, c.lower), sympy.Max(b.upper, c.upper))

    def __getattr__(self, name):
        log.warning("unhandled ValueRange op %s", name)
        return self.default_handler


<<<<<<< HEAD
def bound_sympy(expr: sympy.Expr, ranges: Dict[sympy.Symbol, ValueRanges], unbounded_symbols=True) -> ValueRanges:
    if unbounded_symbols:
        # Add dynamic shapes within the expression as potentially unbounded
        dynamic_shapes = expr.free_symbols - ranges.keys()
        if dynamic_shapes:
            ranges = deepcopy(ranges)
            for s in dynamic_shapes:
                ranges[s] = ValueRanges(0, math.inf)  # type: ignore[index]
=======
def bound_sympy(expr: sympy.Expr, ranges: Dict[sympy.Symbol, ValueRanges]) -> ValueRanges:
    unbounded_vars = expr.free_symbols - ranges.keys()
    if unbounded_vars:
        dynamic_shapes = {s for s in unbounded_vars if s.name[0] == "s"}
        if dynamic_shapes != unbounded_vars:
            return ValueRanges.unknown()
        else:
            ranges = deepcopy(ranges)
            for s in dynamic_shapes:
                ranges[s] = ValueRanges(2, math.inf)  # type: ignore[index]
>>>>>>> 58fb8ff7

    return sympy_interp(SymPyValueRangeAnalysis, ranges, expr)<|MERGE_RESOLUTION|>--- conflicted
+++ resolved
@@ -530,16 +530,6 @@
         return self.default_handler
 
 
-<<<<<<< HEAD
-def bound_sympy(expr: sympy.Expr, ranges: Dict[sympy.Symbol, ValueRanges], unbounded_symbols=True) -> ValueRanges:
-    if unbounded_symbols:
-        # Add dynamic shapes within the expression as potentially unbounded
-        dynamic_shapes = expr.free_symbols - ranges.keys()
-        if dynamic_shapes:
-            ranges = deepcopy(ranges)
-            for s in dynamic_shapes:
-                ranges[s] = ValueRanges(0, math.inf)  # type: ignore[index]
-=======
 def bound_sympy(expr: sympy.Expr, ranges: Dict[sympy.Symbol, ValueRanges]) -> ValueRanges:
     unbounded_vars = expr.free_symbols - ranges.keys()
     if unbounded_vars:
@@ -550,6 +540,5 @@
             ranges = deepcopy(ranges)
             for s in dynamic_shapes:
                 ranges[s] = ValueRanges(2, math.inf)  # type: ignore[index]
->>>>>>> 58fb8ff7
 
     return sympy_interp(SymPyValueRangeAnalysis, ranges, expr)