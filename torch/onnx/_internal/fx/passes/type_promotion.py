--- conflicted
+++ resolved
@@ -6,9 +6,7 @@
 import logging
 from types import ModuleType
 
-from typing import Any, Callable, Mapping, Optional, Sequence, Set, Union
-
-import sympy
+from typing import Any, Callable, Mapping, Optional, Sequence, Set
 
 import torch
 import torch._ops
@@ -34,19 +32,7 @@
 
 logger = logging.getLogger(__name__)
 
-# Expected argument type inferred from _prims_common.elementwise_dtypes
-TorchArg = Union[
-    _prims_common.TensorLike,
-    bool,
-    int,
-    float,
-    complex,
-    torch.SymInt,
-    torch.SymFloat,
-    sympy.Symbol,
-]
-
-# TODO: move to type utils.
+# TODO(bowbao): move to type utils.
 _SCALAR_TYPE_TENSOR_DTYPE_MAP: Mapping[type, torch.dtype] = {
     bool: torch.bool,
     int: torch.int64,
@@ -953,26 +939,7 @@
         self, py_op: torch._ops.OpOverloadPacket
     ) -> Optional[TypePromotionRule]:
         """Get type promotion rule for a python op under 'torch.ops.<namespace>'."""
-<<<<<<< HEAD
         return self._rule_table.get(str(py_op), None)
-
-
-@dataclasses.dataclass
-class TypePromotionSnapshot:
-    """Type promotion snapshot for a node in a graph.
-
-    Contains info about the dtype to promote to for args and kwargs that needs promoting.
-    Contains the expected output dtype of the node.
-    """
-
-    args_dtypes: Mapping[int, torch.dtype]
-    """Mapping from arg position to dtype to promote to."""
-
-    kwargs_dtypes: Mapping[str, torch.dtype]
-    """Mapping from kwarg name to dtype to promote to."""
-
-    out_dtype: torch.dtype
-    """Expected output dtype of the node."""
 
 
 @_beartype.beartype
@@ -1281,11 +1248,12 @@
     def run_node(self, node: torch.fx.Node) -> Any:
         diagnostic = self.diagnostic_context.inflight_diagnostic()
         with self._set_current_node(node):
-            if node.op == "call_function":
-                if rule := get_type_promotion_rule(
+            if node.op == "call_function" and (
+                rule := get_type_promotion_rule(
                     diagnostic, node, self.type_promotion_table
-                ):
-                    self._insert_explicit_type_promotion(diagnostic, node, rule)
+                )
+            ):
+                self._insert_explicit_type_promotion(diagnostic, node, rule)
 
         return super().run_node(node)
 
@@ -1303,10 +1271,9 @@
         return torch._dynamo.utils.detect_fake_mode(fake_tensors)
 
     def _fetch_fake_args(self) -> Sequence[Optional[fake_tensor.FakeTensor]]:
-        """Fetch fake args from the graph.
+        """Fetch fake args from fx graph.
 
         For each argument, try to fetch fake tensor from the matching placeholder node.
-        Return None if the fake tensor is not available.
         """
         fake_args = []
         for node in self.module.graph.nodes:
@@ -1344,7 +1311,4 @@
         with fake_tensor_mode, fx_traceback.preserve_node_meta():
             torch.fx.Interpreter.run(self, *fake_args)
 
-        return self.module
-=======
-        return self._rule_table.get(str(py_op), None)
->>>>>>> e0e203a8
+        return self.module