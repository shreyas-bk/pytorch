from __future__ import annotations

import inspect
import operator
import re
import types
import warnings
from typing import Callable, Dict, List, Optional, Sequence, Tuple, Union

import onnxscript  # type: ignore[import]
from onnxscript.function_libs.torch_lib import (  # type: ignore[import]
    graph_building as onnxscript_graph_building,
)

import torch
import torch.fx
from torch._subclasses import fake_tensor
from torch.onnx import _type_utils as jit_type_utils
from torch.onnx._internal import _beartype
from torch.onnx._internal.fx import (
    diagnostics,
    onnxfunction_dispatcher,
    op_validation,
    type_utils as fx_type_utils,
)
from torch.utils import _pytree


@_beartype.beartype
def _fx_node_to_onnx_message_formatter(
    fn: Callable,
    self,
    node: torch.fx.Node,
    *args,
    **kwargs,
) -> str:
    return f"FX Node: {node.op}:{node.target}[name={node.name}]. "


def _location_from_fx_stack_trace(
    node_stack_trace: str,
) -> Optional[diagnostics.infra.Location]:
    """Extract location from FX node stack trace.

    TODO(bowbao): Create fx utils module and move this function there.

    Args:
        node_stack_trace: The stack trace of the FX node. Example:

            File "path/file.py", line 311, in <function>
                <code>
            |   File "path/file2.py", line 389, in <function>
                <code>

    Returns:
        location: The location of the FX node.
    """
    if "File" not in node_stack_trace:
        return None

    lines = node_stack_trace.strip().split("\n")
    idx = 0
    while idx < len(lines) and "File" not in lines[idx]:
        idx += 1
    if idx + 1 >= len(lines):
        return None

    pattern = re.compile(r"^File \"(.+)\", line (\d+), in (.+)$")
    matches = pattern.match(lines[idx].strip())
    if matches:
        uri = matches.group(1)
        line_number = int(matches.group(2))
        snippet = lines[idx + 1].strip()
        return diagnostics.infra.Location(uri=uri, line=line_number, snippet=snippet)
    return None


@_beartype.beartype
def _retrieve_or_adapt_input_to_graph_set(
    fx_node_arg: fx_type_utils.Argument,
    fx_name_to_onnxscript_value: Dict[
        str,
        Union[
            onnxscript_graph_building.TorchScriptTensor,
            Tuple[onnxscript_graph_building.TorchScriptTensor, ...],
        ],
    ],
    tracer: onnxscript_graph_building.TorchScriptTracingEvaluator,
):
    """Map FX value to TorchScript value.

    When creating TorchScript graph from FX graph, we need a mapping from FX variable
    to TorchScript variable. This function maps FX variable, fx_node_arg, to torch.jit.Value.
    """

    onnx_tensor = fx_node_arg
    if isinstance(onnx_tensor, torch.fx.Node):
        # 1. fx_node_arg is a torch.fx.Node, which means
        #    fx_node_arg stands for the output of that torch.fx.Node.
        # 2. fx_node_arg (variable in torch.fx.Graph) is be mapped to
        #    torch.jit.Value, fx_name_to_onnxscript_value[fx_node_arg.name],
        #    in TorchScript graph.
        return fx_name_to_onnxscript_value[onnx_tensor.name]
    if isinstance(onnx_tensor, (tuple, list)) and any(
        isinstance(node, torch.fx.Node) and isinstance(node.meta["val"], torch.SymInt)
        for node in onnx_tensor
    ):
        # This intends to handle dynamic axes. for example, if the input size of op.Expand
        # is dynamic, each dimension would be variable (i.e., sym variable in Pytorch
        # FX graph. Note that sym variable is mapped to tensor in ONNX Script world)
        # calculated by other operators.
        sequence_mixed_elements: List[
            Union[
                onnxscript_graph_building.TorchScriptTensor,
                List[int],
            ]
        ] = []
        for tensor in onnx_tensor:
            if isinstance(tensor, torch.fx.Node) and isinstance(
                tensor.meta["val"], torch.SymInt
            ):
                sequence_mixed_elements.append(fx_name_to_onnxscript_value[tensor.name])
            elif isinstance(tensor, int):
                # NOTE: op.Concat doesn't support scalar, so we need to wrap it with
                # dim, and onnx-script will promote it to tensot(int64)
                sequence_mixed_elements.append([tensor])
        # Concat all the elements in the sequence.
        # shapes are mapped to tensors in ONNX graph (TorchScriptGraph),
        # so list of sym_ints is concatenated to a tensor before calling ONNX op.

        # For example:
        #    inputs: [[2], [4], fx.Node(SymIntA), [1], fx.Node(SymIntB)]
        #    outputs: op.Concat([op.Constant(2), op.Constant(4), TorchScriptTensor(A), op.Constant(1), TorchScriptTensor(B)])

        # onnx-script auto wraps python number with op.Constants,
        # so we don't need to specifically process them.
        with onnxscript.evaluator.default_as(tracer):
            output = onnxscript.opset18.Concat(*sequence_mixed_elements, axis=0)
        output.dtype = torch.int64
        output.shape = [len(sequence_mixed_elements)]
        return output
    elif isinstance(onnx_tensor, (tuple, list)) and all(
        isinstance(node, torch.fx.Node) for node in onnx_tensor
    ):
        sequence_elements: List[
            Union[
                onnxscript_graph_building.TorchScriptTensor,
                Tuple[
                    onnxscript_graph_building.TorchScriptTensor,
                    ...,
                ],
            ]
        ] = []
        for tensor in onnx_tensor:
            sequence_elements.append(fx_name_to_onnxscript_value[tensor.name])
        return sequence_elements
    if isinstance(onnx_tensor, torch.dtype):
        onnx_tensor = int(
            jit_type_utils.JitScalarType.from_dtype(onnx_tensor).onnx_type()
        )

    # all other cases, we do nothing.
    return onnx_tensor


def filter_incompatible_and_dtype_convert_kwargs(kwargs):
    """Filter out kwargs that are not supported by onnxscript."""
    filtered = {}
    for key, value in kwargs.items():
        if key in {
            "layout",
            "device",
            "requires_grad",
            "pin_memory",
            "memory_format",
            "implicit",
        }:
            continue
        if key == "dtype":
            if value is None:
                # We omit if dtype is not provided, because onnxscript handles the
                # default case.
                continue
            else:
                filtered["dtype"] = int(
                    jit_type_utils.JitScalarType.from_dtype(value).onnx_type()
                )
            continue
        filtered[key] = value
    return filtered


_META_VALUE_TYPE = Union[
    fake_tensor.FakeTensor, torch.SymInt, torch.SymFloat, torch.SymBool
]
_META_SYM_VALUE_TYPE_MAP = {
    torch.SymInt: torch.int64,
    torch.SymFloat: torch.float32,
    torch.SymBool: torch.bool,
}


@_beartype.beartype
def _fill_tensor_shape_type(
    onnxscript_values: Union[
        onnxscript_graph_building.TorchScriptTensor,
        Tuple[onnxscript_graph_building.TorchScriptTensor, ...],
    ],
    name: str,
    expected_values: Union[
        _META_VALUE_TYPE,
        List[_META_VALUE_TYPE],
        Tuple[_META_VALUE_TYPE, ...],
    ],
):
    """Fill the meta information of onnxscript_values with that from the fx FakeTensor."""

    if isinstance(expected_values, (list, tuple)) and not isinstance(
        onnxscript_values, (list, tuple)
    ):
        # ex: aten::split - in onnx_dtype: seq(tensor)
        # onnxscript_values is a single tensor, but expected_values is a list of tensors.
        return

    flat_onnxscript_values, _ = _pytree.tree_flatten(onnxscript_values)
    flat_expected_values, _ = _pytree.tree_flatten(expected_values)
    for i, (onnxscript_value, expected_value) in enumerate(
        zip(flat_onnxscript_values, flat_expected_values)
    ):
        # aten::sym_size output is a int, not a tensor, which stands
        # for the size of one dim. We treat it as 0-D tensor.
        # TODO(titaiwang): set shape?
        if isinstance(expected_value, torch.SymInt):
            onnxscript_value.dtype = torch.int64
        elif isinstance(expected_value, torch.SymFloat):
            onnxscript_value.dtype = torch.float32
        elif isinstance(expected_value, torch.SymBool):
            onnxscript_value.dtype = torch.bool
        else:
            # We set node output sizes to be dynamic to continue the model conversion,
            # and inputs are also set to be dynamic in add_input().
            onnxscript_value.shape = tuple(
                [dim if isinstance(dim, int) else None for dim in expected_value.size()]
            )
            onnxscript_value.dtype = expected_value.dtype
        # naming
        if i > 0:
            onnxscript_value.name = f"{name}_{i}"
        else:
            onnxscript_value.name = name


@_beartype.beartype
def _fill_in_default_kwargs(
    node: torch.fx.Node,
) -> Tuple[List[fx_type_utils.Argument], Dict[str, fx_type_utils.Argument]]:
    """Find and Fill in the not provided kwargs with default values."""

    # TODO(titaiwang): aten::sym_size has overload, but fx graph is using
    # overloadpacket for some reasons.
    # https://github.com/pytorch/pytorch/issues/97201
    # We manually assigned overload for aten::sym_size.
    if hasattr(node.target, "_schema"):
        node_schema = node.target._schema  # type: ignore[union-attr]
    else:
        node_schema = torch.ops.aten.sym_size.int._schema  # type: ignore[union-attr]

    # This function assumes the order of arguments in FX op is the
    # same as the order of arguments in TorchScript op.
    complete_args: List[fx_type_utils.Argument] = []
    complete_kwargs: Dict[str, fx_type_utils.Argument] = {}

    if inspect.isbuiltin(node.target):
        complete_args = list(node.args)
    else:
        for i, expected_arg in enumerate(node_schema.arguments):
            if i < len(node.args):
                complete_args.append(node.args[i])
            elif expected_arg.name in node.kwargs:
                complete_kwargs[expected_arg.name] = node.kwargs[expected_arg.name]
            else:
                # Get default from schema.
                complete_kwargs[expected_arg.name] = expected_arg.default_value

    return complete_args, complete_kwargs


@_beartype.beartype
def _wrap_fx_args_as_onnxscript_args(
    complete_args: List[fx_type_utils.Argument],
    complete_kwargs: Dict[str, fx_type_utils.Argument],
    fx_name_to_onnxscript_value: Dict[
        str,
        Union[
            onnxscript_graph_building.TorchScriptTensor,
            Tuple[onnxscript_graph_building.TorchScriptTensor, ...],
        ],
    ],
    tracer: onnxscript_graph_building.TorchScriptTracingEvaluator,
) -> Tuple[
    Sequence[
        Optional[
            Union[
                onnxscript_graph_building.TorchScriptTensor,
                str,
                int,
                float,
                bool,
                list,
            ]
        ]
    ],
    Dict[str, fx_type_utils.Argument],
]:
    """Map all FX arguments of a node to arguments in TorchScript graph."""

    onnxscript_args = tuple(
        _retrieve_or_adapt_input_to_graph_set(arg, fx_name_to_onnxscript_value, tracer)
        for arg in complete_args
    )
    onnxscript_kwargs = filter_incompatible_and_dtype_convert_kwargs(complete_kwargs)

    return onnxscript_args, onnxscript_kwargs


class FxOnnxInterpreter:
    """Stateless class to process FX graph Nodes and translate them into their ONNX counterparts.

    All FX nodes described by [FX Graph](https://pytorch.org/docs/stable/fx.html#torch.fx.Graph) are supported.
    Similarly to [FX Interpreter pattern](https://pytorch.org/docs/stable/fx.html#torch.fx.Interpreter), each FX node
    must be implemented on its own method in this class.

    Each operator's implementation returns either an `onnxscript.OnnxFunction` or
    `onnxscript.TracedOnnxFunction` instance based on the dispatch algorithm. They can
    also raise RuntimeError: If there are no overloaded functions available for the given FX node.

    TODO: Convert methods to @staticmethod when the diagnostic system supports it
          DO NOT ADD NEW ATTRIBUTES TO THIS CLASS!
    """

    def __init__(
        self,
        diagnostic_context: diagnostics.DiagnosticContext,
    ):
        # THIS SHOULD BE THE ONLY STATE IN THIS CLASS (constraint from diagnosticS API)
        # TODO: Diagnostics API should be revised to get rid of this attribute.
        # DO NOT add other class-level attributes.
        self.diagnostic_context = diagnostic_context

    @_beartype.beartype
    @diagnostics.diagnose_call(
        diagnostics.rules.fx_node_to_onnx,
        diagnostic_message_formatter=_fx_node_to_onnx_message_formatter,
    )
    def run_node(
        self,
        node,
        fx_graph_module: torch.fx.GraphModule,
        onnxfunction_dispatcher: onnxfunction_dispatcher.OnnxFunctionDispatcher,
        op_level_debug: bool,
        onnxscript_graph: onnxscript_graph_building.TorchScriptGraph,
        onnxscript_tracer: onnxscript_graph_building.TorchScriptTracingEvaluator,
        fx_name_to_onnxscript_value: Dict[
            str,
            Union[
                onnxscript_graph_building.TorchScriptTensor,
                Tuple[onnxscript_graph_building.TorchScriptTensor, ...],
            ],
        ],
    ):
        """Execute a single FX node to produce its ONNX counterpart.

        Args:
            node: The FX node to be translated.
            fx_graph_module: The FX graph module containing the node.
            onnxfunction_dispatcher: The dispatcher to find the best matched ONNX op.
            op_level_debug (bool): Whether to enable op level debug.
            onnxscript_graph: The ONNX graph to be populated.
            onnxscript_tracer: The tracer to trace the ONNX graph.
            fx_name_to_onnxscript_value: The mapping from FX node name to ONNX Script value.

        Raises:
            RuntimeError: When a node.op is not supported.
        """
        # Record stack trace of node in diagnostic.
        node_stack_trace = node.stack_trace
        if node_stack_trace:
            diagnostic = self.diagnostic_context.inflight_diagnostic(
                rule=diagnostics.rules.fx_node_to_onnx
            )
            diagnostic.with_additional_message(
                f"### PyTorch source information\n```\n{node_stack_trace}\n```"
            )
            location = _location_from_fx_stack_trace(node_stack_trace)
            if location is not None:
                diagnostic.with_location(location)

        if node.op == "placeholder":
            self.placeholder(node, onnxscript_graph, fx_name_to_onnxscript_value)
        elif node.op == "get_attr":
            self.get_attr(
                node,
                onnxscript_graph,
                fx_name_to_onnxscript_value,
                fx_graph_module,
            )
        elif node.op == "call_function":
            self.call_function(
                node,
                onnxscript_tracer,
                fx_name_to_onnxscript_value,
                onnxfunction_dispatcher,
                op_level_debug,
            )
        elif node.op == "call_method":
            self.call_method(node)
        elif node.op == "call_module":
            self.call_module(
                node,
                onnxscript_graph,
                fx_name_to_onnxscript_value,
                onnxscript_tracer,
                fx_graph_module,
                onnxfunction_dispatcher,
                op_level_debug,
            )
        elif node.op == "output":
            self.output(node, onnxscript_graph, fx_name_to_onnxscript_value)
        else:
            raise RuntimeError(f"Found node type not defined in torch.fx: {node.op}")

    @_beartype.beartype
    @diagnostics.diagnose_call(diagnostics.rules.atenlib_fx_to_onnx)
    def run(
        self,
        fx_graph_module: torch.fx.GraphModule,
        onnxfunction_dispatcher: onnxfunction_dispatcher.OnnxFunctionDispatcher,
        op_level_debug: bool,
        parent_onnxscript_graph: Optional[
            onnxscript_graph_building.TorchScriptGraph
        ] = None,
    ) -> onnxscript_graph_building.TorchScriptGraph:
        """Analyze all FX nodes and trigger their ONNX translation.

        Args:
            fx_graph_module: FX graph module to be translated.
            onnxfunction_dispatcher: ONNX function dispatcher.
            op_level_debug: Whether to enable op-level debug.
            parent_onnxscript_graph: The parent TorchScript graph. Must be provided if
                `fx_module_with_metadata` is a submodule. If not provided,
                `fx_module_with_metadata` is assumed to be the root module.
        """
        onnxscript_graph = onnxscript_graph_building.TorchScriptGraph(
            parent_onnxscript_graph
        )
        onnxscript_tracer = onnxscript_graph_building.TorchScriptTracingEvaluator(
            onnxscript_graph
        )
        # In the following loop, a TorchScript graph is created to
        # represent the input FX graph with ONNX symbols (e.g., onnx::add).
        # To connect the values to nodes in the TorchScript graph, we maintian
        # fx_name_to_onnxscript_value. Basically, we want to translate
        #   fx_tensor_x (type: torch.fx.Node) -> fx_node_1 -> fx_tensor_y (type: torch.fx.Node)
        # to
        #   fx_name_to_onnxscript_value[fx_tensor_x.name] -> onnx_node_1 -> fx_name_to_onnxscript_value[fx_tensor_y.name]
        fx_name_to_onnxscript_value: Dict[
            str,
            Union[
                onnxscript_graph_building.TorchScriptTensor,
                Tuple[onnxscript_graph_building.TorchScriptTensor, ...],
            ],
        ] = {}

        # TODO: Fix FakeTensorMode limitation asap
        # We want to pass list of ints and floats to TorchScript graph correctly
        # in _export_fx_to_ts, so we must disable FakeTensorMode. Otherwise, graph may
        # receive FakeTensor and results runtime error. In addition, TorchScript-based
        # ONNX exporter used in _ts_graph_to_onnx_model_in_protobuf is not compatible
        # with FakeTensorMode.
        with torch.utils._mode_utils.no_dispatch():
            # node_fixed_shape is only used on op_level_debug purpose.
            for node in fx_graph_module.graph.nodes:
                self.run_node(
                    node,
                    fx_graph_module,
                    onnxfunction_dispatcher,
                    op_level_debug,
                    onnxscript_graph,
                    onnxscript_tracer,
                    fx_name_to_onnxscript_value,
                )

        return onnxscript_graph

    @_beartype.beartype
    def placeholder(
        self,
        node: torch.fx.Node,
        onnxscript_graph: onnxscript_graph_building.TorchScriptGraph,
        fx_name_to_onnxscript_value: Dict[
            str,
            Union[
                onnxscript_graph_building.TorchScriptTensor,
                Tuple[onnxscript_graph_building.TorchScriptTensor, ...],
            ],
        ],
    ):
        # Input of graph.
        # The node.meta["val"] is generated by FakeTensorProp.
        # NOTE: add_input() intends to create nodes with shape/type
        fake_tensor = node.meta.get("val", None)
        if fake_tensor is None:
            output = onnxscript_graph.add_input(
                input_name=None,
            )
        elif isinstance(fake_tensor, torch.Tensor):
            output = onnxscript_graph.add_input(
                input_name=node.name,
                shape=fake_tensor.shape,
                dtype=fake_tensor.dtype,
            )
        elif isinstance(fake_tensor, (torch.SymBool, torch.SymInt, torch.SymFloat)):
            sym_type_to_tensor_type = {
                torch.SymBool: torch.bool,
                torch.SymInt: torch.int64,
                torch.SymFloat: torch.float64,
            }
            output = onnxscript_graph.add_input(
                input_name=node.name,
                shape=[],
                dtype=sym_type_to_tensor_type[type(fake_tensor)],
            )
        else:
            raise RuntimeError(
                f"Unsupported type(node.meta['val']) for placeholder: {type(fake_tensor)}"
            )
        assert (
            output is not None
        ), f"Node creates None with target={node.target} and name={node.name}"

        assert isinstance(output, onnxscript_graph_building.TorchScriptTensor)
        assert isinstance(output, onnxscript.tensor.Tensor)

        fx_name_to_onnxscript_value[node.name] = output

    @_beartype.beartype
    def call_function(
        self,
        node: torch.fx.Node,
        onnxscript_tracer: onnxscript_graph_building.TorchScriptTracingEvaluator,
        fx_name_to_onnxscript_value: Dict[
            str,
            Union[
                onnxscript_graph_building.TorchScriptTensor,
                Tuple[onnxscript_graph_building.TorchScriptTensor, ...],
            ],
        ],
        onnxfunction_dispatcher: onnxfunction_dispatcher.OnnxFunctionDispatcher,
        op_level_debug: bool,
    ):
        # aten ops and other stateless functions.
        if node.target == operator.getitem and isinstance(
            fx_name_to_onnxscript_value[node.args[0].name], tuple  # type: ignore[union-attr,index]
        ):
            onnx_tensor_tuple = fx_name_to_onnxscript_value[node.args[0].name]  # type: ignore[union-attr,index]
            index = node.args[1]
            output = onnx_tensor_tuple[index]  # type: ignore[index]
            assert (
                output is not None
            ), f"Node creates None with target={node.target} and name={node.name}"
            assert isinstance(
                output, (onnxscript_graph_building.TorchScriptTensor, tuple)
            ), type(output)

            fx_name_to_onnxscript_value[node.name] = output
            return

        # Map FX inputs to ONNX inputs and fill optional inputs with default values.
        # torch_args and torch_kwargs are for op-level validation
        complete_args, complete_kwargs = _fill_in_default_kwargs(node)
        onnx_args, onnx_kwargs = _wrap_fx_args_as_onnxscript_args(
            complete_args,
            complete_kwargs,
            fx_name_to_onnxscript_value,
            onnxscript_tracer,
        )

        # Dispatch to ONNX op through OpShema. The input argument dtypes are compared to
        # function signature in OpSchema, and find the best matched overload.
        # TODO(titaiwang): diagnostic rules.
        symbolic_fn = onnxfunction_dispatcher.dispatch(
            node=node,
            onnx_args=onnx_args,
            onnx_kwargs=onnx_kwargs,
            diagnostic_context=self.diagnostic_context,
        )
        with onnxscript.evaluator.default_as(onnxscript_tracer):
            output: Union[  # type: ignore[no-redef]
                onnxscript_graph_building.TorchScriptTensor,
                Tuple[onnxscript_graph_building.TorchScriptTensor, ...],
            ] = symbolic_fn(*onnx_args, **onnx_kwargs)
        assert (
            output is not None
        ), f"Node creates None with target={node.target}, name={node.name}, args={onnx_args}, kwargs={onnx_kwargs}"
        # Assign type and shape from fx graph.
        _fill_tensor_shape_type(output, node.name, node.meta["val"])
        # One fx node could produce multiple outputs (e.g., tuple of tensors); in
        # that case, v is a tuple of TorchScriptTensors.
        assert isinstance(
            output, (onnxscript_graph_building.TorchScriptTensor, tuple)
        ), type(output)
        # NOTE(titaiwang): We bypass two kinds of ops as it's not meaningful to
        # validate them with op level debug.
        # 1. aten::sym_size: The op is simply get item from a list of tensors.
        # 2. BuiltinFunction: It doesn't supported tensor
        if (
            op_level_debug
            and node.target != torch.ops.aten.sym_size
            and not isinstance(node.target, types.BuiltinFunctionType)
        ):
            (
                node_with_fixed_shape_args,
                node_with_fixed_shape_kwargs,
            ) = _fill_in_default_kwargs(node)
            try:
                torch_args, torch_kwargs = op_validation.wrap_fx_args_as_torch_args(
                    node_with_fixed_shape_args, node_with_fixed_shape_kwargs
                )
            except ValueError as value_error:
                warnings.warn(
                    f"\nFound unsupported input types on PyTorch Op {node.target} with "
                    f"ValueError: \n{value_error}.\n"
                )
                diagnostic = self.diagnostic_context.inflight_diagnostic()
                diagnostic.with_additional_message(
                    f"### Op level debug fails due to unsupported input types\n"
                    f"{diagnostics.decorator.format_exception_in_markdown(value_error)}"
                )
                diagnostic.level = diagnostics.levels.ERROR
            else:
                op_validation.validate_op_between_ort_torch(
                    self.diagnostic_context,
                    node,
                    symbolic_fn,
                    torch_args,
                    torch_kwargs,
                )
        fx_name_to_onnxscript_value[node.name] = output

    @_beartype.beartype
    def output(
        self,
        node: torch.fx.Node,
        onnxscript_graph: onnxscript_graph_building.TorchScriptGraph,
        fx_name_to_onnxscript_value: Dict[
            str,
            Union[
                onnxscript_graph_building.TorchScriptTensor,
                Tuple[onnxscript_graph_building.TorchScriptTensor, ...],
            ],
        ],
    ):
        if isinstance(node.args[0], torch.fx.Node):
            onnx_tensor_or_tensor_tuple = fx_name_to_onnxscript_value[node.args[0].name]
            onnxscript_graph.register_outputs(onnx_tensor_or_tensor_tuple)
        else:
            # ONNX can't represent collection types (e.g., dictionary, tuple of tuple of
            # tensor, etc), we flatten the collection and register each element as output.
            flat_args, _ = _pytree.tree_flatten(node.args[0])
            for arg in flat_args:
                assert isinstance(
                    arg, torch.fx.Node
                ), f"arg must be a torch.fx.Node, not {type(arg)}"
                onnx_tensor_or_tensor_tuple = fx_name_to_onnxscript_value[arg.name]
                onnxscript_graph.register_outputs(onnx_tensor_or_tensor_tuple)

    @_beartype.beartype
    def call_method(self, node: torch.fx.Node):
        # TODO(wechi): Support call_method.
        raise RuntimeError("call_method is not supported yet.")

    @_beartype.beartype
    def call_module(
        self,
        node: torch.fx.Node,
        parent_onnxscript_graph: onnxscript_graph_building.TorchScriptGraph,
        fx_name_to_onnxscript_value: Dict[
            str,
            Union[
                onnxscript_graph_building.TorchScriptTensor,
                Tuple[onnxscript_graph_building.TorchScriptTensor, ...],
            ],
        ],
        tracer: onnxscript_graph_building.TorchScriptTracingEvaluator,
        root_fx_graph_module: torch.fx.GraphModule,
        onnxfunction_dispatcher: onnxfunction_dispatcher.OnnxFunctionDispatcher,
        op_level_debug: bool,
    ) -> None:
        """Export a submodule in FX graph to ONNXScript graph.

        The submodule is exported as a ONNXScript graph, attached to parent_onnxscript_graph.
        It represents the ONNX model local function graph. The call_module node in FX graph
        will be exported as a ONNX function node in parent_onnxscript_graph, associated with
        the ONNXScript graph of the submodule.

        Args:
            node: The call_module node in FX graph that represents the submodule call.
            parent_onnxscript_graph: The parent ONNXScript graph that the ONNX function and
                function node belongs to.
            fx_name_to_onnxscript_value: The mapping from FX node name to ONNXScript value.
            tracer: The tracer that is used to trace the ONNXScript graph.
            root_fx_graph_module: The root FX module.
        """
        # NOTE: IMPORTANT. This is exporting the `call_module` nodes created by exporter
        # pass `Modularize`. Each `call_module` node has an associated `sub_module`
        # under the root fx.GraphModule. Each `call_module` node is exported as an ONNX
        # function node. The associated `sub_module` is exported as ONNX model local
        # function, represented by another `TorchScriptGraph`, with the current
        # `onnxscript_graph` set as its parent.
        assert isinstance(
            node.target, str
        ), f"node.target must be a str, not {type(node.target)} for node {node}."

        sub_module = root_fx_graph_module.get_submodule(node.target)

        assert isinstance(
            sub_module, torch.fx.GraphModule
        ), f"sub_module must be a torch.fx.GraphModule, not {type(sub_module)} for node {node}."

        sub_onnxscript_graph = self.run(
            sub_module, onnxfunction_dispatcher, op_level_debug, parent_onnxscript_graph
        )

        onnx_args, _ = _wrap_fx_args_as_onnxscript_args(
            list(node.args), {}, fx_name_to_onnxscript_value, tracer
        )

        # TODO: We may want to consider other naming styles. The goal is to be stable and
        # unique such that it can be easily identified in case of kernel substitution.
        # Example for current style is `torch.nn.modules.conv.Conv2d(L__self___conv1)`.
        unique_module_name = f"{sub_module._get_name()}({node.target})"
        outputs: Union[  # type: ignore[no-redef]
            onnxscript_graph_building.TorchScriptTensor,
            Tuple[onnxscript_graph_building.TorchScriptTensor, ...],
        ] = parent_onnxscript_graph.add_module_call(
            unique_module_name, sub_onnxscript_graph, onnx_args
        )

        assert isinstance(
            outputs, (onnxscript_graph_building.TorchScriptTensor, tuple)
        ), f"Unexpected outputs type {type(outputs)} for node {node}."

        # NOTE: When 'outputs' is a tuple, tensor meta for individual output will be filled
        # when the following `getitem` nodes are processed later.
        # if isinstance(outputs, onnxscript_graph_building.TorchScriptTensor):
        _fill_tensor_shape_type(outputs, node.name, node.meta["val"])

        fx_name_to_onnxscript_value[node.name] = outputs

        # NOTE: Skip op_level_validation for call_module. Subgraph nodes are already validated.

    @_beartype.beartype
    def get_attr(
        self,
        node: torch.fx.Node,
        onnxscript_graph: onnxscript_graph_building.TorchScriptGraph,
        fx_name_to_onnxscript_value: Dict[
            str,
            Union[
                onnxscript_graph_building.TorchScriptTensor,
                Tuple[onnxscript_graph_building.TorchScriptTensor, ...],
            ],
        ],
        fx_graph_module: torch.fx.GraphModule,
    ):
        if not isinstance(node.target, str):
            raise TypeError(
                f"node.target must be a str, not {type(node.target)}. Found for node {node}."
            )
<<<<<<< HEAD
        attr_tensor = getattr(fx_graph_module, node.target)

        # TODO: Make the initializer name more readable. `node.name` is something like
        # `_param_constant9`. Options are we improve dynamo (actually, proxy_tensor) to
        # emit more readable names. Or we pass along a named parameters and buffers
        # mapping from original model, and do a reverse lookup. It has to be original
        # model because the parameter names in `fx_module_with_metadata` are already in
        # the form of `_param_constant9`.
        fx_name_to_onnxscript_value[node.name] = onnxscript_graph.add_initializer(
            node.name, attr_tensor
        )
=======
        assert isinstance(node.target, str), f"node.target {node.target} is not a str."
        attr_tensor = getattr(fx_graph_module, node.target)
        assert isinstance(attr_tensor, torch.Tensor), f"{attr_tensor} is not a tensor."

        input_ = onnxscript_graph.add_initializer(
            node.target.replace("/", "."), attr_tensor
        )

        assert isinstance(input_, onnxscript_graph_building.TorchScriptTensor)
        assert isinstance(input_, onnxscript.tensor.Tensor)
        fx_name_to_onnxscript_value[node.name] = input_
>>>>>>> 2b48249d
<|MERGE_RESOLUTION|>--- conflicted
+++ resolved
@@ -773,23 +773,6 @@
         ],
         fx_graph_module: torch.fx.GraphModule,
     ):
-        if not isinstance(node.target, str):
-            raise TypeError(
-                f"node.target must be a str, not {type(node.target)}. Found for node {node}."
-            )
-<<<<<<< HEAD
-        attr_tensor = getattr(fx_graph_module, node.target)
-
-        # TODO: Make the initializer name more readable. `node.name` is something like
-        # `_param_constant9`. Options are we improve dynamo (actually, proxy_tensor) to
-        # emit more readable names. Or we pass along a named parameters and buffers
-        # mapping from original model, and do a reverse lookup. It has to be original
-        # model because the parameter names in `fx_module_with_metadata` are already in
-        # the form of `_param_constant9`.
-        fx_name_to_onnxscript_value[node.name] = onnxscript_graph.add_initializer(
-            node.name, attr_tensor
-        )
-=======
         assert isinstance(node.target, str), f"node.target {node.target} is not a str."
         attr_tensor = getattr(fx_graph_module, node.target)
         assert isinstance(attr_tensor, torch.Tensor), f"{attr_tensor} is not a tensor."
@@ -800,5 +783,4 @@
 
         assert isinstance(input_, onnxscript_graph_building.TorchScriptTensor)
         assert isinstance(input_, onnxscript.tensor.Tensor)
-        fx_name_to_onnxscript_value[node.name] = input_
->>>>>>> 2b48249d
+        fx_name_to_onnxscript_value[node.name] = input_