--- conflicted
+++ resolved
@@ -406,88 +406,6 @@
         self.input_adapter: io_adapter.InputAdapter = io_adapter.InputAdapter()
         self.output_adapter: io_adapter.OutputAdapter = io_adapter.OutputAdapter()
 
-<<<<<<< HEAD
-    @_beartype.beartype
-    def _export_fx_to_onnx(
-        self,
-        options: ResolvedExportOptions,
-        fx_module: torch.fx.GraphModule,
-        fx_module_args: Sequence[Any],
-    ) -> ExportOutput:
-        # TODO: Import here to prevent circular dependency
-        from torch.onnx._internal.fx import analysis, passes
-
-        diagnostic_context = options.diagnostic_context
-
-        # Apply decomposition table to the input graph.
-        module = passes.Decompose(
-            diagnostic_context,
-            fx_module,
-            options.decomposition_table,
-            enable_dynamic_axes=options.dynamic_shapes,
-        ).run(*fx_module_args)
-
-        # ONNX does not support views and mutations.
-        # Functionalize to get a semantically equivalent graph without mutations.
-        module = passes.Functionalize(
-            diagnostic_context, module, enable_dynamic_axes=options.dynamic_shapes
-        ).run(*fx_module_args)
-        # Input mutations are detected and distilled after `Functionalize` pass.
-        # Remove them since ONNX inference does not need them.
-        module = passes.RemoveInputMutation(diagnostic_context, module).run(
-            *fx_module_args
-        )
-
-        # ONNX does not support concept of (implicit) type promotion.
-        # Insert type casts explicitly where needed.
-        module = passes.ExplicitTypePromotionPass(diagnostic_context, module).run(
-            *fx_module_args
-        )
-
-        # Run ShapeInferenceWithFakeTensor to get static shape of nodes for op_level_debug purposes
-        # The pass added nodes with static shape into original node metadata:
-        # node.meta["static_shape"]: FakeTensor/int/float/SymInt/SynFloat
-        if options.op_level_debug:
-            module = passes.ShapeInferenceWithFakeTensor(
-                diagnostic_context, module
-            ).run(*fx_module_args)
-
-        # We want to pass list of ints and floats to TorchScript graph correctly
-        # in _export_fx_to_ts, so we must disable FakeTensorMode. Otherwise, graph may
-        # receive FakeTensor and results runtime error. In addition, TorchScript-based
-        # ONNX exporter used in _ts_graph_to_onnx_model_in_protobuf is not compatible
-        # with FakeTensorMode.
-        with torch.utils._mode_utils.no_dispatch():
-            analysis.UnsupportedFxNodesAnalysis(diagnostic_context, module).analyze(
-                infra.levels.ERROR
-            )
-
-            onnxscript_graph = passes.export_fx_to_onnxscript(
-                diagnostic_context, module, options
-            )
-            # ONNX does not support None inputs. During graph building, all None inputs
-            # are removed. Here we register this step to input adapter.
-            self.input_adapter.append_step(io_adapter.RemoveNoneInputStep())
-
-            # NOTE: temp workaround for https://github.com/pytorch/pytorch/issues/99534
-            # Dynamo doesn't support non-tensor inputs.
-            self.input_adapter.append_step(io_adapter.RemoveNonTensorInputStep())
-
-            # ONNX can't represent collection types (e.g., dictionary, tuple of tuple of
-            # tensor, etc), we flatten the collection and register each element as output.
-            self.output_adapter.append_step(io_adapter.FlattenOutputStep())
-
-        # Export TorchScript graph to ONNX ModelProto.
-        onnx_model = onnxscript_graph.to_model_proto(options.opset_version)
-        return torch.onnx.ExportOutput(
-            onnx_model,
-            self.input_adapter,
-            self.output_adapter,
-            options.diagnostic_context,
-        )
-
-=======
->>>>>>> c12a96c4
     @abc.abstractmethod
     def generate_fx(
         self,
@@ -717,6 +635,12 @@
     # Remove them since ONNX inference does not need them.
     module = passes.RemoveInputMutation(diagnostic_context, module).run(*fx_module_args)
 
+    # ONNX does not support concept of (implicit) type promotion.
+    # Insert type casts explicitly where needed.
+    module = passes.ExplicitTypePromotionPass(diagnostic_context, module).run(
+        *fx_module_args
+    )
+
     # Run ShapeInferenceWithFakeTensor to get static shape of nodes for op_level_debug purposes
     # The pass added nodes with static shape into original node metadata:
     # node.meta["static_shape"]: FakeTensor/int/float/SymInt/SynFloat
