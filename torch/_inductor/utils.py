import collections
import contextlib
import dataclasses
import functools
import inspect
import itertools
import logging
import math
import operator
import os
import shutil
import sys
import tempfile
import textwrap
import time
from collections import defaultdict
from io import StringIO
from typing import Any, Dict, List, NamedTuple, Optional, Union
from unittest import mock

import sympy

import torch
from torch.autograd import DeviceType
from torch.fx.immutable_collections import immutable_dict, immutable_list

from . import config
from .cuda_properties import current_device, get_device_capability

log = logging.getLogger(__name__)

VarRanges = Dict[sympy.Expr, sympy.Expr]


def do_bench(*args, **kwargs):
    @functools.lru_cache(None)
    def load_triton():
        try:
            # NB: Lazily load triton, as importing triton is slow
            # see https://github.com/openai/triton/issues/1599
            from triton.testing import do_bench as triton_do_bench
        except ImportError:
            raise NotImplementedError("requires Triton")

        # triton PR https://github.com/openai/triton/pull/1513 change the
        # quantile fields name from 'percentiles' to 'quantiles'
        # and change the default value from (0.5, 0.2, 0.8) to None.
        # This may break inductor since a caller expects a tuple may get a item.
        #
        # Add a wrapper to maintain the same behavior for inductor.
        # Maybe we should have own implementation of this function?
        return triton_do_bench, (
            "quantiles"
            if inspect.signature(triton_do_bench).parameters.get("quantiles")
            is not None
            else "percentiles"
        )

    triton_do_bench, quantile_field_name = load_triton()

    if quantile_field_name not in kwargs:
        kwargs[quantile_field_name] = (0.5, 0.2, 0.8)
    return triton_do_bench(*args, **kwargs)[0]


@functools.lru_cache(None)
def has_triton():
    if not torch.cuda.is_available():
        return False
    try:
        import triton

        return triton is not None and get_device_capability() >= (7, 0)
    except ImportError:
        return False


@functools.lru_cache(None)
def has_torchvision_roi_align():
    try:
        from torchvision.ops import roi_align  # noqa: F401

        return roi_align is not None and hasattr(
            getattr(torch.ops, "torchvision", None), "roi_align"
        )
    except ImportError:
        return False


def conditional_product(*args):
    return functools.reduce(operator.mul, [x for x in args if x])


def decode_device(device):
    if device is None:
        return torch.tensor(0.0).device  # default device
    if isinstance(device, str):
        device = torch.device(device)
    if device.type == "cuda" and device.index is None:
        return torch.device("cuda", index=current_device())
    return device


def sympy_product(it):
    return functools.reduce(operator.mul, it, sympy.Integer(1))


def sympy_dot(seq1, seq2):
    assert len(seq1) == len(seq2)
    return sympy.expand(sum(a * b for a, b in zip(seq1, seq2)))


def unique(it):
    return {id(x): x for x in it}.values()


def ceildiv(numer: int, denom: int):
    # TODO: There is a bug in a call to this function, to repro:
    # python benchmarks/dynamo/huggingface.py --inductor -d cuda --accuracy
    # --amp --only YituTechConvBert --dynamic-shapes
    assert isinstance(numer, int) and isinstance(
        denom, int
    ), f"{numer}: {type(numer)}, {denom}: {type(denom)}"
    return -(numer // -denom)


def next_power_of_2(n):
    """Return the smallest power of 2 greater than or equal to n"""
    assert n <= 2**32, "32-bit only"
    n -= 1
    n |= n >> 1
    n |= n >> 2
    n |= n >> 4
    n |= n >> 8
    n |= n >> 16
    n += 1
    return n


def convert_shape_to_inductor(lst: List[Union[int, torch.SymInt]]) -> List[sympy.Expr]:
    """
    Gets the shape and stride of a tensor. For non-symbolic tensors, this is
    trivial. But for symbolic tensors, we need to map from SymIntNode into
    sympy.Expr.
    """
    return [
        i.node.expr if isinstance(i, torch.SymInt) else sympy.Integer(i) for i in lst
    ]


def convert_shape_to_symint(
    lst: List[Union[int, sympy.Expr]]
) -> List[Union[int, torch.SymInt]]:
    """
    Takes a list of shapes from Inductor and converts them into symints (or just
    ints if all shapes are static).
    """
    from .virtualized import V

    return [
        i
        if isinstance(i, int)
        else int(i)
        if isinstance(i, sympy.Integer)
        else V.graph.sizevars.shape_env.create_symintnode(
            i, hint=V.graph.sizevars.shape_env.var_to_val.get(i, None))
        for i in lst
    ]


def gen_gm_and_inputs(target, args, kwargs):
    g = torch.fx.Graph()
    g_args = []
    a_args = []
    for n, arg in enumerate(args):
        if isinstance(arg, torch.Tensor):
            g_args.append(g.placeholder(f"arg{n}"))
            a_args.append(arg)
        else:
            g_args.append(arg)
    assert all(not isinstance(x, torch.Tensor) for x in kwargs.values())
    node = g.call_function(target, tuple(g_args), kwargs)
    if (
        len(target._schema.returns) == 1
        and str(target._schema.returns[0].type) == "Tensor"
    ):
        node = (node,)
    g.output(node)

    gm = torch.fx.GraphModule({}, g)
    return gm, a_args


def synchronize():
    if torch.cuda.is_available():
        torch.cuda.synchronize()


def timed(model, example_inputs, times=1):
    synchronize()
    torch.manual_seed(1337)
    t0 = time.perf_counter()
    for _ in range(times):
        result = model(*example_inputs)
        synchronize()
    t1 = time.perf_counter()
    # GC the result after timing
    assert result is not None
    return t1 - t0


def print_performance(fn, args=(), times=10, repeat=10, baseline=1.0):
    timings = torch.tensor([timed(fn, args, times) for _ in range(repeat)])
    took = torch.median(timings)
    print(f"{took/baseline:.6f}")
    return took


immutable_dict.__hash__ = lambda self: hash(tuple(self.items()))
immutable_list.__hash__ = lambda self: hash(tuple(self))


def freeze_inputs(f):
    """
    Useful for wrapping lists in tuples for caching purposes
    """

    def freeze_value(x):
        if isinstance(x, (immutable_dict, immutable_list)):
            return x
        if isinstance(x, list):
            return immutable_list(x)
        if isinstance(x, dict):
            return immutable_dict(x)
        return x

    @functools.wraps(f)
    def wrapped(*args):
        args = [freeze_value(x) for x in args]
        return f(*args)

    wrapped.cache_info = f.cache_info
    return wrapped


def precompute_method(obj: Any, method: str):
    """Replace obj.method() with a new method that returns a precomputed constant."""
    result = getattr(obj, method)()
    setattr(obj, method, lambda: result)


def precompute_methods(obj: Any, methods: List[str]):
    """Replace methods with new methods that returns a precomputed constants."""
    for method in methods:
        precompute_method(obj, method)


def cmp(a, b):
    return int(a > b) - int(a < b)


def pad_listlike(x, size):
    if len(x) == 1:
        return type(x)([x[0]]) * size
    else:
        return x


def cache_on_self(fn):
    key = f"__{fn.__name__}_cache"

    @functools.wraps(fn)
    def wrapper(self):
        if not hasattr(self, key):
            setattr(self, key, fn(self))
        return getattr(self, key)

    return wrapper


def get_fused_kernel_name(node_schedule):
    all_origins = functools.reduce(
        operator.or_,
        [node.node.origins for node in node_schedule if hasattr(node, "node")],
    )
    if config.triton.descriptive_names == "original_aten":
        # Bases the kernel name off of the top-level aten operator (i.e. pre-decompositions)
        sources = [
            origin.meta["original_aten"]._overloadpacket.__name__
            for origin in all_origins
            if origin.op == "call_function" and "original_aten" in origin.meta
        ]
        sources = sorted(set(sources))
    elif config.triton.descriptive_names == "torch":
        # Bases the kernel name off of the top-level "torch" operator (i.e. post-dynamo graph)
        sources = []
        for origin in all_origins:
            if origin.op == "call_function" and "source_fn" in origin.meta:
                if isinstance(origin.meta["source_fn"][1], str):
                    sources.append(origin.meta["source_fn"][1])
                else:
                    sources.append(origin.meta["source_fn"][1].__name__)
        sources = sorted(set(sources))
    elif config.triton.descriptive_names == "inductor_node":
        sources = [
            origin.name for origin in all_origins if origin.op == "call_function"
        ]
    else:
        raise NotImplementedError
    sources = sources
    return "_".join(["fused"] + sources)


def get_kernel_metadata(node_schedule):
    all_origins = functools.reduce(
        operator.or_,
        [node.node.origins for node in node_schedule if hasattr(node, "node")],
    )
    inductor_nodes = [origin for origin in all_origins if origin.op == "call_function"]
    original_aten_dict = collections.defaultdict(list)
    for node in inductor_nodes:
        if "original_aten" in node.meta:
            original_aten_dict[str(node.meta["original_aten"]._overloadpacket)].append(
                node.name
            )
    metadata = [
        f"# Original ATen: {', '.join(sorted(original_aten_dict.keys()))}\n",
    ]
    for original_aten, nodes in sorted(original_aten_dict.items()):
        metadata.append(f"# {original_aten} => {', '.join(sorted(nodes))}")
    return "\n".join(metadata)


def gather_origins(args, kwargs):
    import itertools

    from . import ir

    def is_unrealized_node(n):
        if isinstance(n, ir.TensorBox):
            return is_unrealized_node(n.data)
        if isinstance(n, ir.StorageBox):
            return is_unrealized_node(n.data)
        return isinstance(n, ir.IRNode) and isinstance(n, ir.Pointwise)

    kwarg_origins = [val.origins for val in kwargs.values() if is_unrealized_node(val)]
    arg_origins = [arg.origins for arg in args if is_unrealized_node(arg)]
    return set(itertools.chain(*arg_origins, *kwarg_origins))


def sympy_str(expr: sympy.Expr):
    """
    Normal sympy str is very slow, this is a lot faster.  The result are
    somewhat worse, as it doesn't do as much simplification.  So don't
    use this for final codegen.
    """
    if isinstance(expr, sympy.Symbol):
        return expr.name
    if isinstance(expr, sympy.Add):
        return " + ".join(map(sympy_str, expr.args))
    if isinstance(expr, sympy.Mul):
        return " * ".join(map(sympy_str, expr.args))

    from .ir import CleanDiv, FloorDiv, ModularIndexing

    if isinstance(expr, (ModularIndexing, CleanDiv, FloorDiv)):
        return f"{expr.func.__name__}({', '.join(map(sympy_str, expr.args))})"
    return str(expr)


<<<<<<< HEAD
def sympy_symbol(name, integer=True):
=======
def sympy_symbol(name) -> sympy.Symbol:
>>>>>>> 4a487b21
    # This should never be used for creating shape/stride symbols, as those
    # should all be allocated before Inductor.
    assert name[0] != "s"
    return sympy.Symbol(name, integer=integer, positive=True)


def sympy_subs(expr: sympy.Expr, replacements: Dict[Any, Any]) -> sympy.Expr:
    """
    xreplace is faster than subs, but is way more picky
    """

    def promote_strings(key):
        if isinstance(key, str):
            return sympy_symbol(key)
        return key

    return expr.xreplace(
        {promote_strings(k): promote_strings(v) for k, v in replacements.items()}
    )


def free_symbol_startswith(index: sympy.Expr, prefix: str):
    return any(v.name.startswith(prefix) for v in index.free_symbols)


def free_symbol_has(index: sympy.Expr, pattern: str):
    return any(pattern in v.name for v in index.free_symbols)


def has_incompatible_cudagraph_ops(gm):
    forbidden_set = {
        "aten._fused_moving_avg_obs_fq_helper.default",
        "aten._fused_moving_avg_obs_fq_helper_functional.default",
        "fbgemm.dense_to_jagged.default",
        "fbgemm.jagged_to_padded_dense.default",
    }
    if torch.are_deterministic_algorithms_enabled():
        forbidden_set.update(
            {
                "aten.index_put.default",
                "aten.index_put_.default",
                "aten.scatter.src",
                "aten.scatter.reduce",
                "aten.scatter.value_reduce",
                "aten.scatter_add_",
                "aten.scatter_add.default",
                "aten.scatter_reduce.two",
                "aten.scatter_reduce_.two",
                "aten.scatter_reduce.two_out",
            }
        )
    for node in gm.graph.nodes:
        if str(node.target) in forbidden_set:
            return True
    return False


instance_descriptor = collections.namedtuple(
    "instance_descriptor", ["divisible_by_16", "equal_to_1"]
)


@contextlib.contextmanager
def fresh_inductor_cache(cache_entries=None):
    """
    Contextmanager that provides a clean tmp cachedir for inductor.

    Optionally, pass a dict as 'cache_entries' to get a list of filenames and sizes
    generated with this cache instance.
    """
    with tempfile.TemporaryDirectory() as inductor_cache_dir:
        with mock.patch.dict(
            os.environ, {"TORCHINDUCTOR_CACHE_DIR": inductor_cache_dir}
        ):
            triton_cache_dir = os.path.join(inductor_cache_dir, "triton")
            with mock.patch.dict(os.environ, {"TRITON_CACHE_DIR": triton_cache_dir}):
                yield
                if isinstance(cache_entries, dict):
                    assert len(cache_entries) == 0, "expected empty cache_entries dict"
                    if os.path.exists(triton_cache_dir):
                        files = os.listdir(triton_cache_dir)
                        cache_entries.update(
                            {
                                f: os.path.getsize(os.path.join(triton_cache_dir, f))
                                for f in files
                                if ".lock" not in f
                            }
                        )


def argsort(seq) -> List[int]:
    # preserve original order for equal strides
    getter = seq.__getitem__
    a_r = range(len(seq))
    return list(reversed(sorted(a_r, key=getter, reverse=True)))  # noqa: C413


@functools.lru_cache(8)
def get_dtype_size(dtype):
    return torch.empty((), dtype=dtype).element_size()


class LineContext(NamedTuple):
    context: Any


class IndentedBuffer:
    tabwidth = 4

    def __init__(self, initial_indent=0):
        self._lines = []
        self._indent = initial_indent

    def getvaluewithlinemap(self):
        buf = StringIO()
        p = 1
        linemap = []
        for line in self._lines:
            if isinstance(line, DeferredLineBase):
                line = line()
                if line is None:
                    continue
            elif isinstance(line, LineContext):
                linemap.append((p, line.context))
                continue
            assert isinstance(line, str)
            buf.write(line)
            buf.write("\n")
            p += 1 + line.count("\n")
        return buf.getvalue(), linemap

    def getvalue(self):
        v, _ = self.getvaluewithlinemap()
        return v

    def getrawvalue(self):
        buf = StringIO()
        for line in self._lines:
            if isinstance(line, DeferredLineBase):
                line = line()
                if line is None:
                    continue
            elif isinstance(line, LineContext):
                continue
            assert isinstance(line, str)
            # backslash implies line continuation
            if line.endswith("\\"):
                buf.write(line[:-1])
            else:
                buf.write(line)
                buf.write("\n")
        return buf.getvalue()

    def clear(self):
        self._lines.clear()

    def __bool__(self):
        return bool(self._lines)

    def prefix(self):
        return " " * (self._indent * self.tabwidth)

    def writeline(self, line):
        if isinstance(line, LineContext):
            self._lines.append(line)
        elif isinstance(line, DeferredLineBase):
            self._lines.append(line.with_prefix(self.prefix()))
        elif line.strip():
            self._lines.append(f"{self.prefix()}{line}")
        else:
            self._lines.append("")

    def writelines(self, lines):
        for line in lines:
            self.writeline(line)

    def indent(self, offset=1):
        @contextlib.contextmanager
        def ctx():
            self._indent += offset
            try:
                yield
            finally:
                self._indent -= offset

        return ctx()

    def splice(self, other_code, strip=False):
        if isinstance(other_code, IndentedBuffer):
            dedent = float("inf")
            for line in other_code._lines:
                if not isinstance(line, LineContext) and line:
                    dedent = min(dedent, len(line) - len(line.lstrip()))
            if math.isinf(dedent):
                dedent = 0
            for line in other_code._lines:
                if isinstance(line, LineContext):
                    self._lines.append(line)
                else:
                    IndentedBuffer.writeline(self, line[dedent:])
        else:
            other_code = textwrap.dedent(other_code)
            if strip:
                other_code = other_code.lstrip()
            if not other_code:
                return
            other_code = other_code.rstrip()
            for line in other_code.split("\n"):
                self.writeline(line)


class DeferredLineBase:
    """A line that can be 'unwritten' at a later time"""

    def __init__(self, line):
        if not line.strip():
            line = ""
        self.line = line

    def __call__(self) -> Optional[str]:
        """Returns either self.line or None to indicate the line has been 'unwritten'"""
        raise NotImplementedError()

    def _new_line(self, line: str) -> "DeferredLineBase":
        """Returns a new deferred line with the same condition"""
        raise NotImplementedError()

    def with_prefix(self, prefix):
        return self._new_line(f"{prefix}{self.line}")

    def lstrip(self):
        return self._new_line(self.line.lstrip())

    def __getitem__(self, index):
        return self._new_line(self.line[index])

    def __bool__(self):
        return bool(self.line)

    def __len__(self):
        return len(self.line)


@functools.lru_cache(None)
def is_big_gpu(index):
    sms = torch.cuda.get_device_properties(index).multi_processor_count
    if sms < 80:  # V100
        log.warning("not enough SMs to use max_autotune_gemm mode")
        return False
    return True


def use_triton_template(layout, *, enable_int32=False):
    layout_dtypes = (torch.float16, torch.bfloat16, torch.float32)
    if enable_int32:
        layout_dtypes = (torch.float16, torch.bfloat16, torch.float32, torch.int32)
    return (
        (
            config.max_autotune
            or config.max_autotune_gemm
            or config.search_autotune_cache
        )
        and layout.device.type == "cuda"
        and layout.dtype in layout_dtypes
        and is_big_gpu(layout.device.index or 0)
    )


class DebugDirManager:
    counter = itertools.count(0)

    def __init__(self):
        self.id = next(DebugDirManager.counter)
        self.prev_debug_name = None

    def __enter__(self):
        self.prev_debug_name = torch._dynamo.config.debug_dir_root
        self.new_name = f"{self.prev_debug_name}_tmp_{self.id}"
        torch._dynamo.config.debug_dir_root = self.new_name

    def __exit__(self, *args):
        shutil.rmtree(self.new_name)
        torch._dynamo.config.debug_dir_root = self.prev_debug_name


def run_and_get_code(fn, *args, **kwargs):
    from .graph import GraphLowering

    compile_to_module = GraphLowering.compile_to_module
    source_codes = []

    def patched_compile_to_module(self):
        mod = compile_to_module(self)
        with open(mod.__file__, "r") as f:
            source_codes.append(f.read())
        return mod

    with mock.patch.object(
        GraphLowering, "compile_to_module", patched_compile_to_module
    ):
        torch._dynamo.reset()
        result = fn(*args, **kwargs)
    return result, source_codes


def run_and_get_triton_code(fn, *args, **kwargs):
    _, source_codes = run_and_get_code(fn, *args, **kwargs)
    assert (
        len(source_codes) == 1
    ), f"expected exactly one code output got {len(source_codes)}"
    return source_codes[0]


def developer_warning(msg):
    """
    Warnings that will be actionable for PyTorch developers, but not
    end users.  Allows us to easily disable them in stable releases but
    keep them on for nightly builds.
    """
    if config.developer_warnings:
        log.warning(msg)
    else:
        log.info(msg)


def get_num_bytes(*args, num_in_out_args=0):
    """
    Return the total number of bytes the arguments of tensor type takes.

    For in/out args, tensor sizes are counted twice: once for reading and
    once for writing.

    The first num_in_out_args arguments are in out tensors.
    """
    return sum(
        arg.numel() * arg.element_size() * (1 + int(i < num_in_out_args))
        for i, arg in enumerate(args)
        if isinstance(arg, torch.Tensor)
    )


def create_bandwidth_info_str(ms, num_gb, gb_per_s, prefix="", suffix=""):
    info_str = f"{prefix}{ms:.3f}ms    \t{num_gb:.3f} GB \t {gb_per_s:7.2f}GB/s{suffix}"
    try:
        import colorama

        if ms > 0.012 and gb_per_s < 650:
            info_str = colorama.Fore.RED + info_str + colorama.Fore.RESET
    except ImportError:
        log.warning("Colorama is not installed. Install it if you want colored output")

    return info_str


def get_benchmark_name():
    """
    An experimental API used only when config.benchmark_kernel is true.

    The benchmark name is only available at codegen time. So we can not
    directly call it in benchmark_all_kernels which is run after codegen.

    The function assumes the argument after --only is the benchmark name.
    It works for torchbench.py/hugginface.py/timm_models.py. But for ad-hoc
    scripts, this function may return None.

    There are 2 flavors of --only argument we need handle:
    1. --only model_name
    2. --only=model_name
    """
    try:
        idx = sys.argv.index("--only")
        if (
            idx + 1 < len(sys.argv)
            and len(sys.argv[idx + 1]) > 0
            and sys.argv[idx + 1][0] != "-"
        ):
            return sys.argv[idx + 1]
    except ValueError:
        pass

    for arg in sys.argv:
        if arg.startswith("--only="):
            return arg[len("--only=") :]


_kernel_category_choices = [
    "pointwise",
    "reduction",
    "persistent_reduction",
]


def get_kernel_category(kernel_mod):
    """
    Given the module defining a triton kernel, return the category of the kernel.
    Cateogry can be one of:
    - pointwise
    - reduction
    - persistent_reduction

    Currently we simply decide the category depending on what decorator is imported
    by the kernel.
    """
    choices = [ch for ch in _kernel_category_choices if ch in kernel_mod.__dict__]
    if len(choices) == 1:
        return choices[0]
    else:
        return "unknown"


def get_kernel_category_by_source_code(src_code):
    """
    Similar to get_kernel_category but use the source code. Call this API
    if we have not compile the src_code to module yet.
    """
    choices = [ch for ch in _kernel_category_choices if f"@{ch}" in src_code]
    if len(choices) == 1:
        return choices[0]
    else:
        return "unknown"


def benchmark_all_kernels(benchmark_name, benchmark_all_configs):
    """
    An experimental API used only when config.benchmark_kernel is true.

    Run the kernel benchmarks for all the kernels cached in PyCodeCache.
    Used in the compiled modules.

    Put this method here rather than codegen it for convenience since its implementation
    does not change based on different graph modules being compiled.
    """
    from torch._inductor.codecache import PyCodeCache

    def get_triton_kernel(mod):
        from torch._inductor.triton_heuristics import CachingAutotuner

        cand_list = [
            v
            for k, v in mod.__dict__.items()
            if k.startswith("triton_") and isinstance(v, CachingAutotuner)
        ]
        assert len(cand_list) == 1
        return cand_list[0]

    nfound = 0
    for kernel_key, kernel_mod in PyCodeCache.cache.items():
        if not hasattr(kernel_mod, "get_args") or not hasattr(kernel_mod, "call"):
            continue

        triton_kernel = get_triton_kernel(kernel_mod)
        kernel_category = get_kernel_category(kernel_mod)
        args = kernel_mod.get_args()
        num_in_out_ptrs = len(
            [
                arg_name
                for arg_name in triton_kernel.fn.arg_names
                if arg_name.startswith("in_out_ptr")
            ]
        )
        num_gb = get_num_bytes(*args, num_in_out_args=num_in_out_ptrs) / 1e9

        def get_info_str(ms, n_regs, n_spills, shared, prefix=""):
            if not any(x is None for x in [n_regs, n_spills, shared]):
                kernel_detail_str = (
                    f"  {n_regs:3} regs  {n_spills:3} spills  {shared:8} shared mem"
                )
            else:
                kernel_detail_str = ""

            gb_per_s = num_gb / (ms / 1e3)
            return create_bandwidth_info_str(
                ms, num_gb, gb_per_s, prefix=prefix, suffix=kernel_detail_str
            )

        bench_result = []
        kernel_desc = (
            f"{benchmark_name:20} {kernel_category[:3].upper()} {kernel_key[:10]}"
        )
        if benchmark_all_configs:
            assert hasattr(kernel_mod, "benchmark_all_configs")
            bench_result = kernel_mod.benchmark_all_configs(args)
            print(kernel_desc)
            for launcher, ms in bench_result.items():
                print(
                    f"  {get_info_str(ms, launcher.n_regs, launcher.n_spills, launcher.shared)} @ {launcher.config}"
                )
        else:
            ms = do_bench(lambda: kernel_mod.call(args), rep=40, fast_flush=True)
            assert (
                len(triton_kernel.launchers) == 1
            ), "Autotuner should have selected the best config"
            launcher = triton_kernel.launchers[0]
            print(
                get_info_str(
                    ms,
                    launcher.n_regs,
                    launcher.n_spills,
                    launcher.shared,
                    prefix=f"{kernel_desc} ",
                )
            )

        nfound += 1
    if nfound == 0:
        print(
            "No kernel with benchmark functionality found. Make sure you run inductor with config.benchmark_kernel being True"
        )


def is_ones(items):
    return all(x == 1 for x in items)


def is_zeros(items):
    return all(x == 0 for x in items)


def is_cpu_device(inputs):
    return all(
        item.device == torch.device("cpu")
        for item in inputs
        if isinstance(item, torch.Tensor)
    )


@contextlib.contextmanager
def maybe_profile(should_profile, *args, **kwargs):
    if should_profile:
        with torch.profiler.profile(*args, **kwargs) as p:
            yield p
    else:
        yield


@dataclasses.dataclass
class ProfileEvent:
    category: str
    key: str
    self_cuda_time_ms: float
    # the benchmark is run multiple times and we average the count across all the
    # runs. It should be an integer but define a float just in case.
    count: float


def parse_profile_event_list(benchmark_name, event_list, wall_time_ms, nruns):
    def get_self_cuda_time(ev):
        """
        ev.self_cuda_time_total is in microsecond. Convert to millisecond.
        """
        return ev.self_cuda_time_total / 1000 / nruns

    all_events = defaultdict(list)

    def add_event(ev, category):
        profile_ev = ProfileEvent(
            category=category,
            key=ev.key,
            self_cuda_time_ms=get_self_cuda_time(ev),
            count=ev.count / nruns,  # average across all runs
        )
        all_events[category].append(profile_ev)

    for ev in event_list:
        assert not ev.is_legacy, "Don't support the legacy profiler"
        if ev.device_type == DeviceType.CPU:
            # ignore the event on CPU side
            continue

        category = "unknown"
        if ev.key.startswith("triton_"):
            if ev.key.startswith("triton_poi"):
                category = "triton_pointwise"
            elif ev.key.startswith("triton_red"):
                category = "triton_reduction"
            elif ev.key.startswith("triton_per"):
                category = "triton_persistent_reduction"
            else:
                category = "triton_unknown"

        add_event(ev, category)

    def report_category(category, profile_events):
        from tabulate import tabulate

        profile_events.sort(key=lambda ev: ev.self_cuda_time_ms, reverse=True)

        rows = []
        total_time = 0.0
        print(f"\n  == {category} category kernels == ")
        for ev in profile_events:
            total_time += ev.self_cuda_time_ms
            percent = f"{ev.self_cuda_time_ms / wall_time_ms * 100:.2f}%"
            rows.append([ev.key[:120], ev.self_cuda_time_ms, ev.count, percent])
        rows.append(
            ["Total", total_time, "", f"{total_time / wall_time_ms * 100:.2f}%"]
        )
        print(
            tabulate(
                rows, headers=["Kernel", "Self CUDA TIME (ms)", "Count", "Percent"]
            )
        )
        return total_time

    def report():
        category_list = [
            "triton_pointwise",
            "triton_reduction",
            "triton_persistent_reduction",
            "triton_unknown",
            "unknown",
        ]
        assert set(all_events.keys()).issubset(
            set(category_list)
        ), f"{list(all_events.keys())}"

        per_category_wall_time = {}
        total_cuda_ms = 0.0
        for category in category_list:
            if category in all_events:
                _time = report_category(category, all_events[category])
                per_category_wall_time[category] = _time
                total_cuda_ms += _time

        gpu_busy_percent = f"{total_cuda_ms / wall_time_ms * 100:.2f}%"
        print(f"\nPercent of time when GPU is busy: {gpu_busy_percent}")
        print(f"Total wall time {wall_time_ms:.3f} ms")

        # output such a line so we can gather such line from all compiled modules from all
        # benchmarks and tabulate it!
        # Columns: benchmark_name, pointwise_percent, reduction_percent, persistent_reduction_percent,
        #   unknown_category_percent, GPU_busy_percent, wall_time_ms
        tabulate_line = f"Output for tabulate: {benchmark_name}"
        for category in category_list:
            percent = (
                f"{per_category_wall_time.get(category, 0.0) / wall_time_ms * 100:.2f}%"
            )
            tabulate_line += f", {percent}"
        tabulate_line += f", {gpu_busy_percent}, {wall_time_ms:.3f}ms"

        print(tabulate_line)

    report()


def compiled_module_main(benchmark_name, benchmark_compiled_module_fn):
    """
    This is the function called in __main__ block of a compiled module.
    """
    import argparse

    parser = argparse.ArgumentParser()
    parser.add_argument(
        "--benchmark-kernels",
        "-k",
        action="store_true",
        help="Whether to benchmark each individual kernels",
    )
    parser.add_argument(
        "--benchmark-all-configs",
        "-c",
        action="store_true",
        help="Whether to benchmark each individual config for a kernel",
    )
    parser.add_argument(
        "--profile",
        "-p",
        action="store_true",
        help="Whether to profile the compiled module",
    )
    args = parser.parse_args()

    if args.benchmark_kernels:
        benchmark_all_kernels(benchmark_name, args.benchmark_all_configs)
    else:
        times = 10
        repeat = 10
        wall_time_ms = (
            benchmark_compiled_module_fn(times=times, repeat=repeat) / times * 1000
        )

        if not args.profile:
            return

        with torch.profiler.profile(record_shapes=True) as p:
            benchmark_compiled_module_fn(times=times, repeat=repeat)

        path = f"{tempfile.gettempdir()}/compiled_module_profile.json"
        p.export_chrome_trace(path)
        print(f"Profiling result for a compiled module of benchmark {benchmark_name}:")
        print(f"Chrome trace for the profile is written to {path}")
        event_list = p.key_averages(group_by_input_shape=True)
        print(event_list.table(sort_by="self_cuda_time_total", row_limit=10))
        parse_profile_event_list(
            benchmark_name, event_list, wall_time_ms, times * repeat
        )


def triton_config_to_hashable(cfg):
    """
    Convert triton config to a tuple that can uniquely identify it. We can use
    the return value as a dictionary key.
    """
    items = sorted(cfg.kwargs.items())
    items.append(("num_warps", cfg.num_warps))
    items.append(("num_stages", cfg.num_stages))
    return tuple(items)<|MERGE_RESOLUTION|>--- conflicted
+++ resolved
@@ -368,11 +368,7 @@
     return str(expr)
 
 
-<<<<<<< HEAD
-def sympy_symbol(name, integer=True):
-=======
-def sympy_symbol(name) -> sympy.Symbol:
->>>>>>> 4a487b21
+def sympy_symbol(name, integer=True) -> sympy.Symbol:
     # This should never be used for creating shape/stride symbols, as those
     # should all be allocated before Inductor.
     assert name[0] != "s"
