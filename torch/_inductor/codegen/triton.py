import collections
import contextlib
import dataclasses
import functools
import itertools
import logging
import math
import operator
from typing import Any, Dict, Iterable, List, Set

import sympy

import torch

import torch._logging
from torch._prims_common import is_integer_dtype
from ..._dynamo import config as dynamo_config
from ..._dynamo.utils import counters
from .. import config, ir, scheduler
from ..codecache import get_code_path
from ..ir import ReductionHint
from ..optimize_indexing import indexing_dtype_strength_reduction
from ..utils import (
    DeferredLineBase,
    get_fused_kernel_name,
    get_kernel_category_by_source_code,
    get_kernel_metadata,
<<<<<<< HEAD
    green_text,
    instance_descriptor,
=======
>>>>>>> bbf2a7ff
    next_power_of_2,
    sympy_product,
    sympy_subs,
    sympy_symbol,
    unique,
    yellow_text,
)
from ..virtualized import ops, V

from .common import (
    CSEVariable,
    DeferredLine,
    free_symbol_startswith,
    IndentedBuffer,
    index_prevent_reordering,
    Kernel,
    OpOverrides,
    PythonPrinter,
    SizeArg,
)
from .triton_utils import config_of, signature_of

log = logging.getLogger(__name__)
perf_hint_log = torch._logging.getArtifactLogger(__name__, "perf_hints")
schedule_log = torch._logging.getArtifactLogger(__name__, "schedule")


class TritonPrinter(PythonPrinter):
    def _print_floor(self, expr):
        assert len(expr.args) == 1
        return f"tl.math.floor({self.paren(self._print(expr.args[0]))})"


texpr = TritonPrinter().doprint
pexpr = PythonPrinter().doprint


def triton_compute_type(dtype):
    triton_type_name = str(dtype).split(".")[-1]
    if triton_type_name == "bool":
        triton_type_name = "int1"
    if triton_type_name in ("float16", "bfloat16"):
        # float16 math is done in float32 inside the kernel
        triton_type_name = "float32"
    return f"tl.{triton_type_name}"


def triton_acc_type(dtype):
    if is_integer_dtype(dtype) and dtype.is_signed:
        nbits = 64 if dtype == torch.int64 else 32
        return f"tl.int{nbits}"
    return triton_compute_type(dtype)


def triton_constant(value):
    if value == float("inf"):
        return 'float("inf")'
    elif value == float("-inf"):
        return 'float("-inf")'
    elif math.isnan(value):
        return 'float("nan")'
    return repr(value)


class TritonCSEVariable(CSEVariable):
    def __init__(self, name):
        super().__init__(name)
        # We'll use this to track which masks the variable needs when used for indirect indexing
        self.mask_vars: Set[str] = set()

    def update_on_args(self, name, args, kwargs):
        # When making a variable that is going to be used in indirect indexing
        # if a where clause is used it should mean that the result is always a
        # valid index, so you shouldn't include any of the dependent variables
        # in the resulting load mask
        if name == "where":
            return
        for arg in args:
            if isinstance(arg, TritonCSEVariable):
                self.mask_vars.update(arg.mask_vars)
            elif isinstance(arg, sympy.Symbol) and arg.name[0] in "xyr":
                # most of the time index vars don't need masks associated with them
                # however, when index vars are used to compute indices for indirect reads
                # those reads should subsequently be masked,
                self.mask_vars.update({f"{arg.name[0]}mask"})


class TritonOverrides(OpOverrides):
    """Map element-wise ops to Triton"""

    @staticmethod
    def to_dtype(x, dtype: torch.dtype):
        if dtype == torch.bool:
            return f"({x} != 0)"
        elif dtype == torch.uint8:
            # to work around llvm uint conversion semantics
            # that produces 0's for negative values
            return f"{x}.to(tl.int8).to(tl.uint8)"
        return f"{x}.to({triton_compute_type(dtype)})"

    @staticmethod
    def constant_val(val):
        return triton_constant(val)

    @staticmethod
    def constant(value, dtype):
        if dtype == torch.uint8:
            tmp = ops.constant_val(value)
            return ops.to_dtype(tmp, dtype)
        else:
            type_ = torch._prims_common.dtype_to_type(dtype)
            return triton_constant(type_(value))

    @staticmethod
    def abs(x):
        return f"tl.abs({x})"

    @staticmethod
    def libdevice_abs(x):
        return f"tl.math.abs({x})"

    @staticmethod
    def exp(x):
        return f"tl.exp({x})"

    @staticmethod
    def libdevice_exp(x):
        return f"tl.math.exp({x})"

    @staticmethod
    def exp2(x):
        return f"tl.math.exp2({x})"

    @staticmethod
    def expm1(x):
        return f"tl.math.expm1({x})"

    @staticmethod
    def sqrt(x):
        return f"tl.sqrt({x})"

    @staticmethod
    def libdevice_sqrt(x):
        return f"tl.math.sqrt({x})"

    @staticmethod
    def relu(x):
        bug = config.triton.inject_relu_bug_TESTING_ONLY
        if bug == "compile_error":
            return "compile error!"
        elif bug == "runtime_error":
            # NB: this only triggers runtime error as long as input
            # is not all zero
            return f'triton_helpers.device_assert_then({x} == 0, "injected assert fail", {x})'
        elif bug == "accuracy":
            return f"{x} + 1"
        elif bug is None:
            return ops.maximum("0", x)
        else:
            raise AssertionError(
                f"unrecognized config triton.inject_relu_bug_TESTING_ONLY = {bug!r}"
            )

    @staticmethod
    def minimum(a, b):
        return f"triton_helpers.minimum({a}, {b})"

    @staticmethod
    def maximum(a, b):
        return f"triton_helpers.maximum({a}, {b})"

    @staticmethod
    def where(a, b, c):
        return f"tl.where({a}, {b}, {c})"

    @staticmethod
    def cos(x):
        return f"tl.cos({x})"

    @staticmethod
    def libdevice_cos(x):
        return f"tl.math.cos({x})"

    @staticmethod
    def sin(x):
        return f"tl.sin({x})"

    @staticmethod
    def libdevice_sin(x):
        return f"tl.math.sin({x})"

    @staticmethod
    def index_expr(expr, dtype):
        index_str, mask_vars, mask, expand_str = V.kernel.indexing(expr)
        var = V.kernel.cse.generate(V.kernel.compute, index_str)
        var.mask_vars = mask_vars
        return var

    @staticmethod
    def masked(mask, body, other):
        with V.kernel.mask_loads(mask) as new_mask:
            result = body()
        return ops.where(new_mask, result, triton_constant(other))

    @staticmethod
    def lgamma(x):
        return f"tl.math.lgamma({x})"

    @staticmethod
    def erf(x):
        return f"tl.math.erf({x})"

    @staticmethod
    def cosh(x):
        return f"tl.math.cosh({x})"

    @staticmethod
    def sinh(x):
        return f"tl.math.sinh({x})"

    @staticmethod
    def acos(x):
        return f"tl.math.acos({x})"

    @staticmethod
    def acosh(x):
        return f"tl.math.acosh({x})"

    @staticmethod
    def asin(x):
        return f"tl.math.asin({x})"

    @staticmethod
    def asinh(x):
        return f"tl.math.asinh({x})"

    @staticmethod
    def atan2(x, y):
        return f"tl.math.atan2({x}, {y})"

    @staticmethod
    def atan(x):
        return f"tl.math.atan({x})"

    @staticmethod
    def atanh(x):
        return f"tl.math.atanh({x})"

    @staticmethod
    def copysign(x, y):
        return f"tl.math.copysign({x}, {y})"

    @staticmethod
    def erfc(x):
        return f"tl.math.erfc({x})"

    @staticmethod
    def erfinv(x):
        return f"tl.math.erfinv({x})"

    @staticmethod
    def hypot(x, y):
        return f"tl.math.hypot({x}, {y})"

    @staticmethod
    def log10(x):
        return f"tl.math.log10({x})"

    @staticmethod
    def nextafter(x, y):
        return f"tl.math.nextafter({x}, {y})"

    @staticmethod
    def logical_and(a, b):
        return f"{a} & {b}"

    @staticmethod
    def logical_or(a, b):
        return f"{a} | {b}"

    @staticmethod
    def rand(seed, offset):
        offset = f"({offset}).to(tl.uint32)"
        return f"tl.rand({seed}, {offset})"

    @staticmethod
    def randn(seed, offset):
        offset = f"({offset}).to(tl.uint32)"
        return f"tl.randn({seed}, {offset})"

    @staticmethod
    def randint64(seed, offset, low, high):
        offset = f"({offset}).to(tl.uint32)"
        return f"triton_helpers.randint64({seed}, {offset}, {low}, {high})"

    @staticmethod
    def load_seed(name, offset):
        var = V.kernel.args.input(name)
        return (
            f"tl.load({var} + {V.kernel.args.seed_offset('load_seed_offset', offset)})"
        )

    @staticmethod
    def rsqrt(x):
        return f"tl.math.rsqrt({x})"

    @staticmethod
    def log1p(x):
        return f"tl.math.log1p({x})"

    @staticmethod
    def tan(x):
        return f"tl.math.tan({x})"

    @staticmethod
    def tanh(x):
        return f"tl.math.tanh({x})"

    @staticmethod
    def sigmoid(x):
        return f"tl.sigmoid({x})"

    @staticmethod
    def libdevice_sigmoid(x):
        return f"1/(1 + tl.math.exp(-({x})))"

    @staticmethod
    def signbit(x):
        # XX: This is wrong for the value -0.0 in floating point
        return f"tl.math.signbit({x}) if ({x}).dtype is tl.float32 else {x} < 0"

    @staticmethod
    def fmod(a, b):
        return f"tl.math.fmod({a}, {b})"

    @staticmethod
    def pow(a, b):
        return f"tl.math.pow({a}, {b})"

    @staticmethod
    def log(x):
        return f"tl.log({x})"

    @staticmethod
    def libdevice_log(x):
        return f"tl.math.log({x})"

    @staticmethod
    def isinf(x):
        return f"tl.math.isinf({x}).to(tl.int1)"

    @staticmethod
    def isnan(x):
        return f"tl.math.isnan({x}).to(tl.int1)"

    @staticmethod
    def round(x):
        return f"tl.math.nearbyint({x})"

    @staticmethod
    def floor(x):
        return f"tl.math.floor({x})"

    @staticmethod
    def floordiv(a, b):
        # See the comment in lowering.div_mode. a and b are integer type.
        # Similar to div_floor_kernel_cuda in pytorch core.
        # Notice that // in triton behaves as truncdiv instead of floordiv
        quot = f"{a} // {b}"
        rem = f"{a} % {b}"
        return f"tl.where(({a} < 0) != ({b} < 0), tl.where({rem} != 0, {quot} - 1, {quot}), {quot})"

    @staticmethod
    def sign(x):
        left = ops.where(ops.lt("0", x), 1, 0)
        right = ops.where(ops.lt(x, "0"), 1, 0)
        sub = ops.sub(left, right)
        return f"{sub}.to({x}.dtype)"

    @staticmethod
    def trunc(x):
        return f"tl.math.trunc({x})"

    @staticmethod
    def truncdiv(a, b):
        # See the comment in lowering.div_mode. a and b are integer type.
        # Notice that // in triton behaves as truncdiv instead of floordiv
        return f"{a} // {b}"

    @staticmethod
    def ceil(x):
        return f"tl.math.ceil({x})"


@dataclasses.dataclass
class SymbolicCallArg:
    inner: Any

    def __str__(self):
        return str(self.inner)


@dataclasses.dataclass
class IterationRanges:
    """
    Each range tree represents multiple sets of iteration indexing
    in a single tiled dimension in the output kernel.

    If you have two loops ranges one (4, 3, 2) and another (4, 6),
    then the range tree will be:
            4 (i0)
        3 (i1)  6 (i3)
        2 (i2)
    Where i0 is shared between both loops, but then the split into
    different indexing vars.  All loop ranges must iterate over
    the same number of elements.
    """

    def __init__(
        self,
        name: str,
        var_list: List[sympy.Symbol],
        var_ranges: Dict[sympy.Symbol, sympy.Expr],
        numel: sympy.Expr,
        prefix: str,
        *,
        kernel: "Kernel",
        divisor=sympy.Integer(1),
        length=sympy.Integer(1),
    ):
        super().__init__()
        self.name = name
        self.var_list = var_list
        self.var_ranges = var_ranges
        self.numel = numel
        self.prefix = prefix
        self.divisor = divisor
        self.length = length
        self.kernel = kernel

    def is_loop(self):
        return self.prefix == "r" and not self.kernel.persistent_reduction


class IterationRangesRoot(IterationRanges):
    def __init__(
        self,
        name: str,
        numel: sympy.Expr,
        prefix: str,
        index: int,
        kernel: "Kernel",
        pid_cache=None,
    ):
        if pid_cache is None:
            pid_cache = {}
        super().__init__(
            name=name,
            var_list=[],
            var_ranges={},
            numel=numel,
            prefix=prefix,
            kernel=kernel,
        )
        self.index = index
        # Store all the nodes in one flat list
        self.nodes: Dict[sympy.Expr, IterationRangesEntry] = {}
        # This is for re-ordering program ID in triton mm template
        # pid_cache["tl.program_id(0)"] = pid_m
        self.pid_cache: Dict[str, str] = pid_cache

    def cache_clear(self):
        for node in self.nodes.values():
            node.cache_clear()

    def lookup(self, divisor, length):
        """
        Lookup a given RangeTreeEntry, creating it if needed
        """
        if V.graph.sizevars.statically_known_equals(divisor * length, self.numel):
            expr = ir.FloorDiv(sympy_symbol(f"{self.prefix}index"), divisor)
        else:
            expr = ir.ModularIndexing(
                sympy_symbol(f"{self.prefix}index"), divisor, length
            )

        if expr not in self.nodes:
            node = IterationRangesEntry(
                f"{self.prefix}{next(V.kernel.iter_vars_count)}",
                divisor,
                length,
                expr,
                self,
            )
            V.kernel.range_tree_nodes[node.symbol()] = node
            self.var_list.append(node.symbol())
            self.var_ranges[node.symbol()] = length
            self.nodes[expr] = node
        return self.nodes[expr]

    def construct_entries(self, lengths: List[sympy.Expr]):
        divisor = sympy.Integer(1)
        itervars = []
        for length in reversed(lengths):
            itervars.append(self.lookup(divisor, length))
            divisor = divisor * length
        return list(reversed(itervars))

    def construct(self, lengths: List[sympy.Expr]):
        return [e.symbol() for e in self.construct_entries(lengths)]

    def vars_and_sizes(self, index: sympy.Expr):
        """Figure out vars from this tree used in index"""
        nodes = [V.kernel.range_tree_nodes.get(s) for s in index.free_symbols]
        nodes = [n for n in nodes if n and n.prefix == self.prefix]
        nodes.sort(key=lambda x: V.graph.sizevars.size_hint(x.divisor))
        divisor = sympy.Integer(1)
        index_vars = []
        sizes = []

        def add(node):
            nonlocal divisor
            index_vars.append(node.symbol())
            sizes.append(node.length)
            divisor = divisor * node.length

        for node in nodes:
            if not V.graph.sizevars.statically_known_equals(node.divisor, divisor):
                # fill in unused index var
                add(self.lookup(divisor, ir.FloorDiv(node.divisor, divisor)))
                divisor = node.divisor
            add(node)
        if not V.graph.sizevars.statically_known_equals(self.numel, divisor):
            # fill in unused index var
            add(self.lookup(divisor, ir.FloorDiv(self.numel, divisor)))

        return list(reversed(index_vars)), list(reversed(sizes))

    def ranges_code(self):
        size = self.kernel.indexing_size_str(self.index, self.prefix)
        index_dtype = self.kernel.index_dtype
        convert = f".to({index_dtype})" if index_dtype != "tl.int32" else ""
        return f"tl.arange(0, {self.prefix.upper()}BLOCK){size}{convert}"

    def get_pid(self):
        key = f"tl.program_id({self.index})"
        pid = self.pid_cache.get(key, key)
        if self.kernel.index_dtype != "tl.int32":
            return f"{pid}.to({self.kernel.index_dtype})"
        return pid

    def codegen_header(self, code, no_x_dim=False):
        x = self.prefix
        if self.is_loop():
            code.writeline(f"{self.name} = {x}offset + {x}base")
        elif x == "r" and self.kernel.persistent_reduction:
            # no need to "roffset = "
            code.writeline(
                f"{self.name} = {self.ranges_code()}",
            )
        else:
            ranges_code = f" + {self.ranges_code()}" if not no_x_dim else ""
            code.writelines(
                [
                    f"{x}offset = {self.get_pid()} * {x.upper()}BLOCK",
                    f"{self.name} = {x}offset {ranges_code}",
                ]
            )
        code.writeline(f"{x}mask = {self.name} < {x}numel")


class IterationRangesEntry(IterationRanges):
    def __init__(
        self,
        name: str,
        divisor: sympy.Expr,
        length: sympy.Expr,
        expr: sympy.Expr,
        parent: IterationRanges,
    ):
        super().__init__(
            name=name,
            numel=parent.numel / length,
            var_list=parent.var_list,
            var_ranges=parent.var_ranges,
            prefix=parent.prefix,
            divisor=divisor,
            length=length,
            kernel=parent.kernel,
        )
        self.parent = parent
        self.codegen = functools.lru_cache(None)(self._codegen)
        self.expr = expr

    def set_name(self, name):
        self.codegen = lambda: name
        self.codegen.cache_clear = lambda: None
        self.name = name

    def cache_clear(self):
        self.codegen.cache_clear()

    def writeline(self, line):
        if self.is_loop():
            V.kernel.indexing_code.writeline(line)
        else:
            # lift non-reduction stores outside loop
            V.kernel.body.writeline(line)

    def _codegen(self):
        self.writeline(f"{self.name} = " + texpr(V.kernel.rename_indexing(self.expr)))
        return self.name

    def precomputed_args(self):
        # for dynamic shapes, find parts of indexing expressions that have to be precomputed
        precomputed_args = []
        if isinstance(self.expr, sympy.Symbol):
            return precomputed_args
        assert isinstance(self.expr, (ir.FloorDiv, ir.ModularIndexing)), type(self.expr)
        for arg in self.expr.args[1:]:
            if not isinstance(arg, (sympy.Integer, sympy.Symbol)):
                symbols = arg.free_symbols
                if len(symbols) > 0 and all(s.name.startswith("s") for s in symbols):
                    precomputed_args.append(arg)
        return precomputed_args

    def symbol(self):
        return sympy_symbol(self.name)

    def __hash__(self):
        return hash(self.name)

    def __eq__(self, other):
        return self.name == other.name


class TritonKernel(Kernel):
    overrides = TritonOverrides
    sexpr = pexpr

    def __init__(
        self,
        *groups,
        index_dtype,
        mutations=None,
        pid_cache=None,
        reduction_hint=ReductionHint.DEFAULT,
    ):
        if pid_cache is None:
            pid_cache = {}
        super().__init__()
        self.numels = [V.graph.sizevars.simplify(s) for s in groups]
        self.mutations = mutations
        self.range_trees = []
        self.range_tree_nodes = {}
        self.iter_vars_count = itertools.count()
        self.inside_reduction = self.numels[-1] != 1
        self._load_mask = None
        self.body = IndentedBuffer()
        self.indexing_code = IndentedBuffer()
        self.suffix = IndentedBuffer()
        self.outside_loop_vars = set()
        self.reduction_hint = reduction_hint
        self.index_dtype = index_dtype
        self.indirect_max_sizes_expr = {}  # Upper bounds for indirect_indexing
        self.indirect_max_sizes_printed = {}  # Upper bounds, printed as a string

        self.persistent_reduction = self.should_use_persistent_reduction()
        is_rocm = torch.version.hip is not None and torch.cuda.is_available()
        self.no_x_dim = (
            not is_rocm
            and self.reduction_hint == ReductionHint.INNER
            and self.persistent_reduction
            and len(self.numels) == 2
            and self.numels[-1] >= 256
        )
        self.initialize_range_tree(pid_cache)

        # define this in a closure to make cache local to object
        @functools.lru_cache(None)
        def simplify_indexing(index: sympy.Expr):
            index = V.graph.sizevars.simplify_with_ranges(index, self.var_ranges())
            for tree in self.range_trees:
                index = self.combine_contiguous_dims(index, tree)
            return index

        self.simplify_indexing = simplify_indexing

    def should_use_persistent_reduction(self):
        """
        Heuristic to set self.persistent_reduction and add guards
        if needed.
        """
        if not (self.inside_reduction and config.triton.persistent_reductions):
            return False
        threshold = {
            ReductionHint.INNER: 1024,
        }.get(self.reduction_hint, 64)
        last_numel = self.numels[-1]
        if not isinstance(last_numel, (int, sympy.Integer)):
            # Not static
            return False
        hint = V.graph.sizevars.size_hint(last_numel)
        if hint > threshold:
            return False
        # will need to recompile if we cross a larger power of 2 boundary
        V.graph.sizevars.guard_leq(self.numels[-1], next_power_of_2(hint))
        return True

    def initialize_range_tree(self, pid_cache):
        names = ["xindex", "yindex", "zindex"][: len(self.numels) - 1] + ["rindex"]
        for i in range(len(self.numels)):
            self.range_trees.append(
                IterationRangesRoot(
                    names[i], self.numels[i], names[i][0], i, self, pid_cache
                )
            )
        for tree in self.range_trees:
            # reduction indexing goes inside a loop
            if not tree.is_loop():
                tree.codegen_header(self.body, self.no_x_dim)
        if self.inside_reduction and self.range_trees[-1].is_loop():
            # workaround for this issue:
            # https://gist.github.com/jansel/6527126f781559095c5531f98a4235a7
            self.body.writeline(f"rbase = {self.range_trees[-1].ranges_code()}")

    def disable_reduction(self):
        @contextlib.contextmanager
        def ctx():
            if self.numels[-1] == 1:
                assert not self.inside_reduction
                yield
                return
            if not self.persistent_reduction:
                # calling codegen_body() will flush all the pending buffers
                # and write out a reduction loop
                self.codegen_body()
            self.inside_reduction = False
            try:
                yield
                if not self.persistent_reduction:
                    # flush out any code before opening the next loop
                    self.codegen_body()
            finally:
                self.inside_reduction = True

        return ctx()

    def set_ranges(self, *lengths):
        assert len(lengths) == len(self.range_trees)
        return [
            ranges.construct(length)
            for length, ranges in zip(lengths, self.range_trees)
        ]

    @staticmethod
    def _split_iteration_ranges(
        groups: List[sympy.Expr], lengths: List[List[sympy.Expr]]
    ):
        sv = V.graph.sizevars
        new_ranges = [[] for _ in groups]
        remaining = [sv.simplify(g) for g in groups]
        var_count = itertools.count()

        def add_range(i, expr):
            expr = sv.simplify(expr)
            if not sv.statically_known_multiple_of(remaining[i], expr):
                raise CantSplit()
            # guard on the last item out
            remaining[i] = ir.FloorDiv(remaining[i], expr)
            new_ranges[i].append(expr)
            return next(var_count)

        def make_combined(size, idx1, idx2):
            def getter(flat_vars):
                return size * flat_vars[idx1] + flat_vars[idx2]

            return getter

        return_getters_groups = []
        current_group = 0
        for length_group in lengths:
            return_getters = []
            for size in length_group:
                if sv.statically_known_equals(size, 1):
                    return_getters.append(lambda _: sympy.Integer(0))
                    continue

                while (
                    current_group < len(remaining)
                    and sv.size_hint(remaining[current_group]) == 1
                ):
                    # scroll to next group with remaining elements
                    current_group += 1

                if sv.size_hint(size) > sv.size_hint(remaining[current_group]):
                    # need to break size in two
                    if not sv.statically_known_multiple_of(
                        size, remaining[current_group]
                    ):
                        raise CantSplit()
                    size1 = remaining[current_group]
                    size2 = ir.FloorDiv(size, remaining[current_group])
                    return_getters.append(
                        make_combined(
                            size2,
                            add_range(current_group, size1),
                            add_range(current_group + 1, size2),
                        )
                    )
                else:
                    return_getters.append(
                        operator.itemgetter(add_range(current_group, size))
                    )
            return_getters_groups.append(return_getters)

        assert all(
            V.graph.sizevars.size_hint(s) == 1 for s in remaining
        ), f"failed to set ranges {remaining} {lengths}"

        return new_ranges, return_getters_groups

    @classmethod
    def is_compatible(cls, groups: List[sympy.Expr], lengths: List[List[sympy.Expr]]):
        try:
            cls._split_iteration_ranges(groups, lengths)
            return True
        except CantSplit:
            return False

    def split_and_set_ranges(self, lengths: List[List[sympy.Expr]]):
        """
        We may want to fuse `for i0 in s0*s1` into a tiled kernel with groups (s0, s1).

        To do this we need to split up the iteration space of i0 into something like:
            for i1 in s0:
              for i2 in s1:
                i0 = i1*s1 + i2
                ....

        This function matches and resplits lengths to the groups of
        this kernel to enable tiled + non-tiled fusions.
        """
        groups = [rt.numel for rt in self.range_trees]
        if not self.inside_reduction:
            groups[-1] = sympy.Integer(1)

        if len(lengths) == len(self.range_trees) and all(
            V.graph.sizevars.simplify(sympy_product(x) - g) == 0
            for x, g in zip(lengths, groups)
        ):
            return self.set_ranges(*lengths)

        new_ranges, return_getters_groups = self._split_iteration_ranges(
            groups, lengths
        )
        itervars = list(itertools.chain(*self.set_ranges(*new_ranges)))
        return [[fn(itervars) for fn in fns] for fns in return_getters_groups]

    def is_indirect_indexing(self, index: sympy.Expr):
        # tmpX  means indirect indexing
        return free_symbol_startswith(index, "tmp")

    def combine_contiguous_dims(self, index: sympy.Expr, tree: IterationRangesRoot):
        """
        More aggressive simplification to merge contiguous dims
        """
        if isinstance(index, (sympy.Integer, sympy.Symbol)):
            return index
        index_vars, sizes = tree.vars_and_sizes(index)
        if len(sizes) <= 1:
            return index
        new_sizes, reindex, prune = V.graph.sizevars._simplify_loops(
            index_vars, sizes, index_prevent_reordering([index], index_vars, sizes)
        )
        if new_sizes == sizes:
            return index
        new_index_vars = tree.construct(new_sizes)
        new_index = sympy_subs(index, dict(zip(index_vars, reindex(new_index_vars))))
        return new_index

    def indexing(
        self,
        index: sympy.Expr,
        *,
        copy_shape=None,
        dense_indexing=False,
        override_mask=None,
    ):
        """
        Compute the index and mask to pass to tl.load() or tl.store()
        """
        index = self.simplify_indexing(index)
        index = sympy_subs(index, V.graph.sizevars.precomputed_replacements)
        # if simple replacements didn't get rid of floor/ceil, try full subs
        if len(index.atoms(sympy.floor)) or len(index.atoms(sympy.ceiling)):
            index = index.subs(V.graph.sizevars.precomputed_replacements)
        # last resort, if no range vars are in the expr, hoist it
        # TODO instead of trying to blindly find complicated exprs, we should hoist the
        # inputs/outputs sizes and strides, but at the time indexing is generated
        # kernel inputs and outputs are not set yet, we'd need a deeper refactor
        # to do it this way

        if len(index.atoms(sympy.ceiling)):
            for a in index.atoms(sympy.ceiling):
                # for nested exprs, atoms yields top level first (?)
                # so if everything goes fine, lower level replacements will come up empty
                symbols = a.free_symbols
                if len(symbols) > 0 and all(
                    s.name.startswith("s") or s.name.startswith("ps") for s in symbols
                ):
                    replacements = {a: V.graph.sizevars.lookup_precomputed_size(a)}
                    index = sympy_subs(index, replacements)

        index_vars = index.free_symbols
        index_str = texpr(self.rename_indexing(self.codegen_indexing(index)))

        mask_vars: Set[str] = set()
        for var in index_vars:
            if override_mask:
                pass
            elif var.name.startswith("tmp"):
                # indirect indexing
                cse_var = self.cse.varname_map[var.name]
                mask_vars.update(cse_var.mask_vars)
            elif var.name.startswith(("s", "ps")):
                pass
            else:
                # var is one of xN, yN or rN
                assert var.name[0] in "xyr", var.name
                mask_vars.add(f"{var.name[0]}mask")

        need_dense = (
            config.triton.dense_indexing
            or dense_indexing
            or self._load_mask is not None
        ) and index != 0

        have_dense = True
        have_loop_vars = False
        dense_mask_vars = set()

        for tree in self.range_trees:
            if tree.prefix == "r" and not self.inside_reduction:
                continue
            if index_vars.intersection(tree.var_list):
                have_loop_vars = True
            else:
                have_dense = False
            dense_mask_vars.add(f"{tree.prefix}mask")

        expand_str = None

        if isinstance(index, sympy.Integer):
            expand_str = f"{copy_shape}.shape" if copy_shape else self.dense_size_str()
            index_str = f"tl.full({expand_str}, {index_str}, tl.int32)"
            return index_str, set(), "None", expand_str

        if need_dense and not have_dense:
            expand_str = f"{copy_shape}.shape" if copy_shape else self.dense_size_str()
            index_str = f"tl.broadcast_to({index_str}, {expand_str})"
            mask_vars = dense_mask_vars
        elif not have_loop_vars and copy_shape:
            index_str = f"tl.broadcast_to({index_str}, {copy_shape}.shape)"
            mask_vars = dense_mask_vars

        if override_mask:
            mask_vars = {override_mask}

        if self._load_mask:
            mask_vars.add(self._load_mask)

        self.filter_masks(mask_vars)

        mask_str = " & ".join(sorted(map(str, mask_vars))) if mask_vars else "None"
        return index_str, mask_vars, mask_str, expand_str

    def filter_masks(self, mask_vars):
        for tree in self.range_trees:
            # Masks are superfluous if we only have one element
            if V.graph.sizevars.statically_known_equals(tree.numel, 1):
                mask_vars.discard(f"{tree.prefix}mask")
                continue
            # Masks are superfluous if numel is a multiple of BLOCK
            # (We use the fact that BLOCK is required by triton to be a power of 2)
            if tree.prefix.upper() not in config.triton.max_block:
                continue
            max_block = config.triton.max_block[tree.prefix.upper()]
            # Optional optimization: if block divides numel exactly, we will
            # never need to do a masked load to handle stragglers at the end.
            # It's faster to avoid masking at all.  But it is sound to always
            # mask.
            if V.graph.sizevars.statically_known_multiple_of(tree.numel, max_block):
                mask_vars.discard(f"{tree.prefix}mask")

    def var_ranges(self):
        return dict(
            itertools.chain.from_iterable(
                tree.var_ranges.items() for tree in self.range_trees
            )
        )

    def codegen_indexing(self, expr: sympy.Expr):
        expr = V.graph.sizevars.simplify_with_ranges(expr, self.var_ranges())
        for sym in sorted(expr.free_symbols, key=str):
            if sym in self.range_tree_nodes:
                # if indexing expression is complicated, we precompute it on the host side
                # and send the result as a kernel argument
                replacements = {}
                for ps in self.range_tree_nodes[sym].precomputed_args():
                    replacements[ps] = V.graph.sizevars.lookup_precomputed_size(ps)
                if len(replacements) > 0:
                    self.range_tree_nodes[sym].expr = sympy_subs(
                        self.range_tree_nodes[sym].expr, replacements
                    )
                self.range_tree_nodes[sym].codegen()
        return expr

    @contextlib.contextmanager
    def mask_loads(self, mask):
        """Context manager to add an additional mask to tl.load/store"""
        prior = self._load_mask
        if prior:
            mask = self.cse.generate(self.compute, f"{mask} & {prior}")

        self._load_mask = mask
        try:
            # TODO(jansel): do we need a reshape here?
            yield mask
        finally:
            self._load_mask = prior

    def indirect_indexing(self, var, size, check=True):
        class IndirectAssertLine(DeferredLineBase):
            def __init__(self, line, var, mask, size_map):
                self.var = var
                self.mask = mask
                self.line = line
                self.size_map = size_map

            def __call__(self):
                # The conditions need to be in parens because of Python's operator precedence.
                # It'd be less # error-prone to use and/or/not, which is suported by triton
                size = self.size_map[(self.var, self.mask)]
                cond = f"(0 <= {self.var}) & ({self.var} < {size})"
                cond_print = f"0 <= {self.var} < {size}"
                if self.mask:
                    cond = f"({cond}) | ~{self.mask}"
                return self.line.format(cond=cond, cond_print=cond_print)

            def _new_line(self, line):
                return IndirectAssertLine(line, self.var, self.mask, self.size_map)

        generate_assert = (
            (check or config.debug_index_asserts)
            and config.triton.assert_indirect_indexing
            and torch.version.hip is None
        )
        if generate_assert:
            mask_vars = set(var.mask_vars)
            if self._load_mask:
                mask_vars.add(self._load_mask)

            mask = ""
            if mask_vars:
                mask = (
                    f"{list(mask_vars)[0]}"
                    if len(mask_vars) == 1
                    else f"({' & '.join(str(v) for v in mask_vars)})"
                )

            # tl.device_assert doesn't work for constexpr values, and we can't
            # tell from here if a var is constexpr or not, so promote everything
            var_str = str(
                self.cse.generate(
                    self.compute, f"triton_helpers.promote_to_tensor({var})"
                )
            )

            # An assertion line may have been written already, if so just
            # update the max size.
            map_key = (var_str, mask)
            existing_size = self.indirect_max_sizes_expr.get(map_key)
            if existing_size is not None:
                size = sympy.Min(size, existing_size)
            else:
                line = 'tl.device_assert({cond}, "index out of bounds: {cond_print}")'
                self.compute.writeline(
                    IndirectAssertLine(
                        line, var_str, mask, self.indirect_max_sizes_printed
                    )
                )

            self.indirect_max_sizes_expr[map_key] = size
            self.indirect_max_sizes_printed[map_key] = texpr(
                self.rename_indexing(self.codegen_indexing(size))
            )

        return sympy_symbol(str(var))

    def load(self, name: str, index: sympy.Expr):
        var = self.args.input(name)
        indirect_indexing = self.is_indirect_indexing(index)
        original_index = index
        index, mask_vars, mask, expand_str = self.indexing(index)

        if "rmask" in mask and not self.persistent_reduction:
            # This eviction policy heuristic is untested.
            # ptillet suggested we should try only doing this for
            # the first N-1 loops and not for the final loop.
            ep = ", eviction_policy='evict_last'"
        else:
            ep = ""

        # "other" below is a workaround for https://github.com/openai/triton/issues/737
        # for bool, even though it's likely subject to the same bug, setting `other` leads
        # to LLVM errors so we are skipping it for now
        if ("tmp" in mask or "rmask" in mask) and V.graph.get_dtype(name) != torch.bool:
            other = ", other=0"
        else:
            other = ""

        append_broadcast = None
        if V.graph.is_unspec_arg(name):
            line = var
        else:
            if isinstance(original_index, sympy.Integer):
                line = f"tl.load({var} + ({original_index}))"
                append_broadcast = expand_str
            else:
                line = f"tl.load({var} + ({index}), {mask}{ep}{other})"
            if V.graph.get_dtype(name) in (torch.float16, torch.bfloat16):
                line += ".to(tl.float32)"

        if "tmp" in mask:
            # Masked loads must come after the mask is computed
            load_buffer = self.compute
        elif (
            self.inside_reduction
            and not self.persistent_reduction
            and "rmask" not in mask
            and not indirect_indexing
        ):
            # can lift a common load outside of reduction loop
            # One exception is when this is an indirect_load.
            load_buffer = self.body
        else:
            load_buffer = self.loads

        result_var = self.cse.generate(load_buffer, line)
        result_var.mask_vars = mask_vars

        if append_broadcast:
            line = f"tl.broadcast_to({result_var}, {append_broadcast})"
            result_var = self.cse.generate(load_buffer, line)

        if not self.inside_reduction or "rmask" not in mask:
            self.outside_loop_vars.add(result_var)

        return result_var

    def store(self, name, index, value, mode=None):
        var = self.args.output(name)
        indirect_indexing = self.is_indirect_indexing(index)
        original_index = index
        index, mask_vars, mask, expand_str = self.indexing(index, dense_indexing=True)

        # Guard against write-after-read corruption in triton.
        # See # https://github.com/openai/triton/issues/1615
        # This triton bug means that a load which is broadcasted over multiple
        # warps may see the result of a store that happens later in the triton
        # program. The workaround is to add a barrier before storing, which
        # enforces that all warps have already read the data.
        is_inplace = name in self.args.inplace_buffers
        is_broadcasted = not set.issubset(
            set(self.range_tree_nodes.keys()), original_index.free_symbols
        )
        if is_inplace and is_broadcasted:
            self.stores.writeline(DeferredLine(name, "tl.debug_barrier()"))

        if mode is None:
            line = f"tl.store({var} + ({index}), {value}, {mask})"
        elif mode == "atomic_add":
            line = f"tl.atomic_add({var} + ({index}), {value}, {mask})"
        else:
            raise NotImplementedError(f"store mode={mode}")
        self.stores.writeline(DeferredLine(name, line))
        if not self.inside_reduction:
            self.outside_loop_vars.add(value)

    def reduction_size_str(self):
        if self.no_x_dim:
            return ""
        else:
            sizes = [":" for _ in self.range_trees]
            sizes[-1] = "None"
            return f"[{', '.join(sizes)}]"

    def reduction(self, name, dtype, src_dtype, reduction_type, index, value):
        assert self.inside_reduction
        default = triton_constant(ir.Reduction.default_value(reduction_type, src_dtype))
        masks = {f"{tree.prefix}mask" for tree in self.range_trees}
        self.filter_masks(masks)
        masks = sorted(masks)
        if self._load_mask:
            masks.append(self._load_mask)
        reduction_range_prefix = self.range_trees[-1].prefix
        reduction_sizes = ["None" for _ in self.range_trees]
        reduction_sizes[-1] = ":"

        if reduction_type == "any":
            reduction_type = "max"

        def final_reduction(value):
            use_helper = reduction_type in {"max", "min", "prod"}
            module = "triton_helpers" if use_helper else "tl"
            if reduction_type in {"max", "min"}:
                return f"{module}.{reduction_type}2({value}, {dim}){self.reduction_size_str()}"
            return (
                f"{module}.{reduction_type}({value}, {dim}){self.reduction_size_str()}"
            )

        def final_argreduce(buffer, result_var, value, index):
            buffer.splice(
                f"""\
                _, {result_var}_tmp = triton_helpers.{root_op}_with_index({value}, {index}, {dim})
                {result_var} = {result_var}_tmp{self.reduction_size_str()}
                """
            )

        dim = len(self.range_trees) - 1 - int(bool(self.no_x_dim))
        result_var = self.cse.newvar()
        result_var.mask_vars = {var for var in masks if var[0] != "r"}
        cond = " & ".join(masks)

        if self.persistent_reduction:
            masked_value = self.cse.generate(
                self.compute, f"tl.where({cond}, {value}, {default})"
            )
            if reduction_type in {"argmax", "argmin"}:
                accumulator_index = self.cse.generate(
                    self.compute,
                    f"tl.broadcast_to({reduction_range_prefix}index, {masked_value}.shape)",
                )
                result_var = self.cse.newvar()
                root_op = {"argmax": "max", "argmin": "min"}[reduction_type]
                final_argreduce(
                    self.compute, result_var, masked_value, accumulator_index
                )
            else:
                result_var = self.cse.generate(
                    self.compute, final_reduction(masked_value)
                )
        elif (src_dtype, reduction_type, value) not in self.cse.reduction_cache:
            self.cse.reduction_cache[(src_dtype, reduction_type, value)] = result_var
            accumulator = f"_{result_var}"
            self.body.writeline(
                f"{accumulator} = tl.full({self.dense_size_str()}, {default}, {triton_acc_type(src_dtype)})"
            )

            if reduction_type in {"argmax", "argmin"}:
                accumulator_index = f"_{result_var}_index"
                long_max = torch.iinfo(torch.int64).max
                self.body.writeline(
                    f"{accumulator_index} = tl.full({self.dense_size_str()}, {long_max}, tl.int64)"
                )
                root_op = {"argmax": "max", "argmin": "min"}[reduction_type]

                self.compute.splice(
                    f"""\
                {accumulator}_next, {accumulator_index}_next = triton_helpers.{root_op}imum_with_index(
                    {accumulator}, {accumulator_index}, {value}, {reduction_range_prefix}index
                )
                {accumulator} = tl.where({cond}, {accumulator}_next, {accumulator})
                {accumulator_index} = tl.where({cond}, {accumulator_index}_next, {accumulator_index})
                """
                )
                final_argreduce(self.suffix, result_var, accumulator, accumulator_index)
            else:
                if reduction_type == "min":
                    updated = f"triton_helpers.minimum({accumulator}, {value})"
                elif reduction_type == "max":
                    updated = f"triton_helpers.maximum({accumulator}, {value})"
                elif reduction_type == "sum":
                    updated = f"{accumulator} + {value}"
                elif reduction_type == "prod":
                    updated = f"{accumulator} * {value}"
                elif reduction_type == "xor_sum":
                    updated = f"{accumulator} ^ {value}"
                else:
                    raise NotImplementedError(f"reduction_type {reduction_type}")

                self.compute.writeline(
                    f"{accumulator} = tl.where({cond}, {updated}, {accumulator})"
                )

                if src_dtype == torch.bool:
                    # This is only really used for aten.any. It changes the
                    # final reduction of a non-persistent reduction from
                    #     tmp5 = triton_helpers.max(_tmp5, 1)[:, None]
                    # to
                    #     tmp5 = triton_helpers.max(_tmp5.to(tl.int8), 1)[:, None].to(tl.int1)
                    # which is needed because tl.reduce doesn't support tl.int1
                    accumulator = f"{accumulator}.to(tl.int8)"
                    result_type = triton_compute_type(dtype)
                    self.suffix.writeline(
                        f"{result_var} = {final_reduction(accumulator)}.to({result_type})"
                    )
                else:
                    self.suffix.writeline(
                        f"{result_var} = {final_reduction(accumulator)}"
                    )
        else:
            var_name = self.cse.reduction_cache[(src_dtype, reduction_type, value)]
            self.suffix.writeline(f"{result_var} = {var_name}")
            result_var.mask_vars = var_name.mask_vars
        self.inside_reduction = False
        index, mask_vars, mask, _ = self.indexing(index)
        assert "rmask" not in index
        self.inside_reduction = True
        self.outside_loop_vars.add(result_var)
        self.cse.store_cache[name] = result_var
        if name not in V.graph.removed_buffers:
            var = self.args.output(name)
            self.suffix.writeline(
                DeferredLine(name, f"tl.store({var} + {index}, {result_var}, {mask})")
            )

    def codegen_body(self):
        """
        Concat output code from index_code, loads, compute, stores,
        suffix into self.body.

        For pointwise kernels, this is called just once at the end.

        For reduction kernels, this generates a loop over the reduction
        axis.
        """
        if not (
            self.indexing_code
            or self.loads
            or self.stores
            or self.compute
            or self.suffix
        ):
            return

        if self.inside_reduction and not self.persistent_reduction:
            self.body.writeline("for roffset in range(0, rnumel, RBLOCK):")
            with self.body.indent():
                # last range tree is always reduction
                self.range_trees[-1].codegen_header(self.body)
                self.body.splice(self.indexing_code)
                self.body.splice(self.loads)
                self.body.splice(self.compute)
                self.body.splice(self.stores)

            # invalidate any caches that came from inside the reduction loop
            self.cse.invalidate(self.outside_loop_vars)
            self.range_trees[-1].cache_clear()
        else:
            self.body.splice(self.indexing_code)
            self.body.splice(self.loads)
            self.body.splice(self.compute)
            self.body.splice(self.stores)
        self.body.splice(self.suffix)
        self.indexing_code.clear()
        self.loads.clear()
        self.compute.clear()
        self.stores.clear()
        self.suffix.clear()

    def codegen_kernel_benchmark(self):
        result = IndentedBuffer()
        argdefs, call_args, signature = self.args.python_argdefs()

        result.writelines(["", "", "def get_args():"])
        with result.indent():
            name_cnt = itertools.count()
            var_names = []
            for arg_name, arg_sig in zip(call_args, signature):
                var_name = f"arg_{next(name_cnt)}"
                buf = V.graph.get_buffer(arg_name)
                if buf:
                    result.writeline(
                        f"{var_name} = rand_strided({V.graph.sizevars.size_hints(buf.get_size())}, {V.graph.sizevars.size_hints(buf.get_stride())}, device='{buf.get_device()}', dtype={buf.get_dtype()})"  # noqa: B950 line too long
                    )
                elif arg_name in V.graph.constants:
                    # note that random seed is put in V.graph.constants
                    const_tensor = V.graph.constants[arg_name]
                    result.writeline(
                        f"{var_name} = rand_strided({V.graph.sizevars.size_hints(const_tensor.size())}, {V.graph.sizevars.size_hints(const_tensor.stride())}, device='{const_tensor.device}', dtype={const_tensor.dtype})"  # noqa: B950 line too long
                    )
                elif isinstance(arg_sig, SizeArg):
                    symval_hint = V.graph.sizevars.size_hint(arg_sig.expr)
                    result.writeline(f"{var_name} = {symval_hint}")
                else:
                    raise KeyError(
                        f"Don't find the buffer or const tensor for {arg_name}"
                    )
                var_names.append(var_name)
            result.writeline(f"return {', '.join(var_names)},")

        result.writelines(["\n", "\n", "def call(args):"])
        grid = []
        extra_args = []
        extra_args_str = None
        index = V.graph.scheduler.current_device.index
        with result.indent():
            result.writeline(f"with torch.cuda._DeviceGuard({index}):")
            with result.indent():
                result.writeline(
                    f"torch.cuda.set_device({index})"
                )  # no-op to ensure context
                for tree in self.range_trees:
                    expr = pexpr(V.graph.sizevars.size_hint(tree.numel))
                    if tree.prefix != "r" or self.inside_reduction:
                        extra_args.append(expr)
                    if tree.prefix != "r":
                        grid.append(expr)

                stream_name = f"stream{index}"
                result.writeline(f"{stream_name} = get_cuda_stream({index})")
                extra_args_str = ", ".join(map(str, extra_args)) + ", "
                result.writeline(
                    f"KERNEL_NAME.run(*args, {extra_args_str}grid=grid({', '.join(grid)}), stream={stream_name})"
                )

        # benchmark all configs
        result.writelines(["\n", "\n", "def benchmark_all_configs(args):"])
        with result.indent():
            result.writeline(f"with torch.cuda._DeviceGuard({index}):")
            with result.indent():
                result.writeline(
                    f"torch.cuda.set_device({index})"
                )  # no-op to ensure context
                result.writeline(
                    f"return KERNEL_NAME.benchmark_all_configs(*args, {extra_args_str}grid=grid({', '.join(grid)}))"
                )

        ninplace_args = len(unique(self.args.inplace_buffers.values()))
        result.writelines(["\n", "\n", "if __name__ == '__main__':"])
        with result.indent():
            result.writeline("from torch._inductor.utils import get_num_bytes")
            result.writeline("from triton.testing import do_bench")
            result.writeline("")

            result.writeline("args = get_args()")
            result.writeline(
                "ms = do_bench(lambda: call(args), rep=40, fast_flush=True)"
            )
            result.writeline(
                f"num_gb = get_num_bytes(*args, num_in_out_args={ninplace_args}) / 1e9"
            )
            result.writeline("gb_per_s = num_gb / (ms / 1e3)")
            result.writeline(
                'print(f"{ms:.3f}ms    {num_gb:.3f}GB    {gb_per_s:.2f}GB/s")'
            )

        return result

    def codegen_kernel(self, name=None):
        from triton import next_power_of_2

        code = IndentedBuffer()

        size_hints = [
            next_power_of_2(V.graph.sizevars.size_hint(numel)) for numel in self.numels
        ]
        if self.persistent_reduction:
            assert self.inside_reduction
            heuristics = "persistent_reduction"
        elif self.inside_reduction:
            heuristics = "reduction"
        else:
            size_hints.pop()
            heuristics = "pointwise"

        if name is None:
            code.splice(
                f"""
                    import triton
                    import triton.language as tl
                    from torch._inductor.ir import ReductionHint
                    from torch._inductor.ir import TileHint
                    from torch._inductor.triton_heuristics import {heuristics}
                    from torch._inductor.utils import instance_descriptor
                    from torch._inductor import triton_helpers
                """
            )
            if config.benchmark_kernel:
                code.splice(
                    """
                        from torch._dynamo.testing import rand_strided
                        from torch._C import _cuda_getCurrentRawStream as get_cuda_stream
                        import torch
                        from torch._inductor.triton_heuristics import grid
                    """
                )

        argdefs, _, signature = self.args.python_argdefs()
        # maps actual expression to SizeArg if its in sizevars replacements
        for i, arg in enumerate(signature):
            if (
                isinstance(arg, SizeArg)
                and arg.expr in V.graph.sizevars.inv_precomputed_replacements
            ):
                signature[i] = SizeArg(
                    arg.name, V.graph.sizevars.inv_precomputed_replacements[arg.expr]
                )

        mutated_args = set()
        for mutation in self.mutations:
            if mutation in self.args.input_buffers:
                mutated_args.add(self.args.input_buffers[mutation])
            if (
                mutation in self.args.inplace_buffers
                and mutation not in V.graph.removed_buffers
            ):
                mutated_args.add(self.args.inplace_buffers[mutation].inner_name)
            if mutation in self.args.output_buffers:
                mutated_args.add(self.args.output_buffers[mutation])
        mutated_args = sorted(mutated_args)

        triton_meta = {
            "signature": dict(enumerate(map(signature_of, signature))),
            "device": V.graph.scheduler.current_device.index,
            "constants": {},
            "mutated_arg_names": mutated_args,
        }

        for tree in self.range_trees:
            if tree.prefix != "r" or self.inside_reduction:
                sizearg = SizeArg(f"{tree.prefix}numel", tree.numel)
                signature.append(sizearg)
                triton_meta["signature"][len(argdefs)] = signature_of(sizearg)
                argdefs.append(f"{tree.prefix}numel")
                # constexpr version causes issues, see
                # https://github.com/pytorch/torchdynamo/pull/1362
                # triton_meta["constants"][len(argdefs)] = V.graph.sizevars.size_hint(
                #     tree.numel
                # )
                # argdefs.append(f"{tree.prefix}numel: tl.constexpr")
        triton_meta["configs"] = [config_of(signature)]

        for tree in self.range_trees:
            if tree.prefix != "r" or (
                self.inside_reduction and not self.persistent_reduction
            ):
                argdefs.append(f"{tree.prefix.upper()}BLOCK : tl.constexpr")

        if self.inside_reduction:
            reduction_hint = self.reduction_hint
            heuristics_line = f"""
                @{heuristics}(
                    size_hints={size_hints!r},
                    reduction_hint={reduction_hint},
                    filename=__file__,
                    meta={triton_meta!r}
                )
                @triton.jit
            """
        else:
            tile_hint = ""
            if len(size_hints) == 2:
                if len(signature) == 4:  # input, output and 2 args
                    tile_hint = "tile_hint=TileHint.SQUARE,"
                else:
                    tile_hint = "tile_hint=TileHint.DEFAULT,"
            heuristics_line = f"""
                @{heuristics}(size_hints={size_hints!r}, {tile_hint}filename=__file__, meta={triton_meta!r})
                @triton.jit
            """
        code.splice(heuristics_line)
        code.writeline(f"def {name or 'KERNEL_NAME'}({', '.join(argdefs)}):")
        self.codegen_body()
        with code.indent():
            self.codegen_static_numels(code)
            for old, new in self.args.aliases():
                code.writeline(f"{old} = {new}")
            code.splice(self.body)

        if config.benchmark_kernel:
            code.splice(self.codegen_kernel_benchmark())

        if name is not None:
            return code.getvalue()

        return code.getvalue()

    def codegen_static_numels(self, code):
        """
        We get a small speedup from hard coding numels if they are static.

        This code stomps on the passed-in values by writing an constant to the top of the kernel.

        In a kernel like:
        def KERNEL_NAME(in_ptr0, in_ptr1, out_ptr2, xnumel, rnumel, XBLOCK : tl.constexpr, RBLOCK : tl.constexpr):

        We would add
        xnumel = 4096
        rnumel = 768

        After the signature, before the kernel code, if we decided to make these static. As its hardcoded, it becomes
        a better signal to triton on how to unroll and do some static indexing. So, it's not so much that downstream
        knows that its a static numel, as that you just plop a constant into the kernel.
        """
        for tree in self.range_trees:
            if tree.prefix != "r" or self.inside_reduction:
                simplified_tree_numel = V.graph.sizevars.simplify(tree.numel)
                if isinstance(simplified_tree_numel, (sympy.Integer, int)):
                    code.writeline(f"{tree.prefix}numel = {int(simplified_tree_numel)}")

            if tree.prefix == "r" and self.persistent_reduction:
                simplified_tree_numel = V.graph.sizevars.simplify(tree.numel)
                if isinstance(simplified_tree_numel, (sympy.Integer, int)):
                    val = int(simplified_tree_numel)
                else:
                    continue
                val = next_power_of_2(val)
                code.writeline(f"RBLOCK: tl.constexpr = {val}")

    def indexing_size_str(self, i=None, x=None):
        # no_x_dim is sympy.logic.boolalg.BooleanTrue
        no_x_dim = int(bool(self.no_x_dim))
        sizes = ["None"] * (
            len(self.range_trees) - int(self.numels[-1] == 1) - no_x_dim
        )
        if i is not None:
            idx = i - no_x_dim
            sizes[idx] = ":"
        return f"[{', '.join(sizes)}]"

    def dense_size_str(self):
        sizes = []
        for tree in self.range_trees:
            if self.no_x_dim and tree.prefix == "x":
                continue
            if tree.prefix != "r" or self.inside_reduction:
                sizes.append(f"{tree.prefix.upper()}BLOCK")
            elif tree.prefix == "r" and tree.numel != 1:
                sizes.append("1")
        return f"[{', '.join(sizes)}]"

    def call_kernel(self, code, name: str):
        _, call_args, _ = self.args.python_argdefs()
        # dynamo wraps unspec variable as 0d CPU tensor, need convert to scalar
        for i in range(len(call_args)):
            if V.graph.is_unspec_arg(call_args[i]):
                call_args[i] = call_args[i] + ".item()"
        grid = []
        # TODO(jansel): if there are constants, we shouldn't bother passing them as args
        for tree in self.range_trees:
            if isinstance(tree.numel, (sympy.Integer, sympy.Symbol)):
                expr = tree.numel
            else:
                # We can get symbolic expressions here, like s0*64
                # It is fine to have them here, but we need to handle them correctly as their own type
                # This is tricky to do, so we wrap in a custom type, distinct from scalars, but also from sympy*
                # scalars as well.
                # This is handled in `generate_args_decl` which has a correct comment of: TODO: only works for
                # constant now, need type info. I agree, this needs type info, and while this is not true type info
                # it suffices as a type hint for the purposes of producing the correct code for this type.
                expr = SymbolicCallArg(f"{name}_{tree.prefix}numel")
                # TODO(voz): Tragic. This should at the very least be a util to slapp on declare and ending.
                # The real fix here is to revisit our cross language calling convention.
                code.writeline(
                    f"{code.declare}{expr} = {pexpr(tree.numel)}{code.ending}"
                )

            if tree.prefix != "r" or self.inside_reduction:
                call_args.append(expr)
            if tree.prefix != "r":
                grid.append(expr)

        code.generate_kernel_call(
            name,
            call_args,
            grid,
            V.graph.scheduler.current_device.index,
        )

    def warn_mix_layout(self, kernel_name):
        """
        Print message if the kernel have mixed layout inputs.
        Only care about 4D tensor for now.
        """
        if (
            len(self.args.input_buffers) == 1
            and len(self.args.output_buffers) == 1
            and len(self.args.inplace_buffers) == 0
        ):
            # even if input buffer and output buffer have different layout,
            # this can be a layout conversion kernel. No need to warn for
            # the mix layouts.
            return

        argdefs, call_args, signature = self.args.python_argdefs()
        uniform_stride_order = None
        for arg_name in call_args:
            buf = V.graph.get_buffer(arg_name)
            if buf and len(buf.layout.size) == 4:
                # ignore the tensor if only 1 dimention is non-zero
                if len([x for x in buf.layout.size if x == 1]) == 3:
                    continue
                stride_order = ir.get_stride_order(buf.layout.stride)
                if uniform_stride_order is None:
                    uniform_stride_order = stride_order
                elif uniform_stride_order != stride_order:
                    msg = yellow_text(
                        f"Expected stride order {uniform_stride_order}, but found stride order"
                        + f" {stride_order} for kernel {kernel_name}"
                    )
                    log.warning(msg)

                    stride_order_list = [
                        ir.get_stride_order(V.graph.get_buffer(name).layout.stride)
                        if V.graph.get_buffer(name)
                        else None
                        for name in call_args
                    ]
                    size_list = [
                        V.graph.get_buffer(name).layout.size
                        if V.graph.get_buffer(name)
                        else None
                        for name in call_args
                    ]
                    source_list = [
                        "GraphInput"
                        if name in V.graph.graph_inputs
                        else "IntermediateBuffer"
                        if name in V.graph.name_to_buffer
                        else None
                        for name in call_args
                    ]

                    msg = yellow_text(
                        f"  param names {argdefs}\n  buf names {call_args}\n  strides {stride_order_list}"
                        + f"\n  sizes {size_list}\n  sources {source_list}\n"
                    )
                    log.warning(msg)
                    return
        msg = green_text(
            f"All the inputs for the triton kernel {kernel_name} have uniform layout"
        )
        log.warning(msg)

    def create_cse_var(self, *args, **kwargs):
        return TritonCSEVariable(*args, **kwargs)


class TritonScheduling:
    def __init__(self, scheduler):
        self.scheduler = scheduler

    def group_fn(self, sizes):
        return tuple(V.graph.sizevars.simplify(sympy_product(s)) for s in sizes)

    def can_fuse(self, node1, node2):
        """
        Hook called by Scheduler to determine if the Triton backend
        can fuse node1 and node2.  These nodes might already be
        FusedSchedulerNodes.
        """
        if isinstance(node1, scheduler.ForeachKernelSchedulerNode) and isinstance(
            node2, scheduler.ForeachKernelSchedulerNode
        ):
            return node1.can_fuse(node2)

        if isinstance(node1, scheduler.ForeachKernelSchedulerNode) or isinstance(
            node2, scheduler.ForeachKernelSchedulerNode
        ):
            return False

        _, (numel1, rnumel1) = node1.group
        _, (numel2, rnumel2) = node2.group

        if node1.is_reduction() and node2.is_reduction():
            return numel1 == numel2 and rnumel1 == rnumel2

        if not node1.is_reduction() and not node2.is_reduction():
            if not (numel1 == numel2 and rnumel1 == rnumel2):
                return False

            if node1.is_template():
                return True  # skip checks for compatible tiling

            # check for a bad combined tiling
            tiling1 = self.select_tiling(node1.get_nodes(), numel1, rnumel1)
            tiling2 = self.select_tiling(node2.get_nodes(), numel1, rnumel1)
            tiling3 = self.select_tiling(
                node1.get_nodes() + node2.get_nodes(), numel1, rnumel1
            )
            if config.triton.tiling_prevents_pointwise_fusion:
                if len(tiling1) > 2:
                    if len(tiling2) > 2:
                        return tiling1 == tiling2 == tiling3
                    else:
                        return tiling1 == tiling3
                elif len(tiling2) > 2:
                    return tiling2 == tiling3

            return True

        if not node1.is_reduction() and node2.is_reduction():
            assert rnumel1 == 1 and rnumel2 != 1
            if numel1 == numel2 * rnumel2:
                if not all(
                    TritonKernel.is_compatible((numel2, rnumel2), n.get_ranges())
                    for n in node1.get_nodes()
                ):
                    return False
                if (
                    config.triton.tiling_prevents_reduction_fusion
                    and not node1.is_template()
                ):
                    return self.select_tiling(node1.get_nodes(), numel1) in (
                        (numel1, 1),
                        (numel2, rnumel2, 1),
                    )
                return True

            return numel1 == numel2

        assert node1.is_reduction() and not node2.is_reduction()
        # swap args to hit the case above
        return self.can_fuse_horizontal(node2, node1)

    can_fuse_vertical = can_fuse
    can_fuse_horizontal = can_fuse

    def generate_node_schedule(self, nodes, numel, rnumel):
        node_schedule = []
        current_loop_writes = set()
        is_current_reductions = set()
        done = set()

        def fits_in_main_body(n):
            _, (node_numel, node_rnumel) = n.group
            return (node_numel == numel and node_rnumel == rnumel) or (
                node_numel == numel * rnumel and node_rnumel == 1
            )

        def fits_outside_reduction(n):
            _, (node_numel, node_rnumel) = n.group
            return node_numel == numel and node_rnumel == 1 and rnumel != 1

        @contextlib.contextmanager
        def end_current_reduction_loop():
            if current_loop_writes:
                # flush out any other runnable nodes to reduce number of loops
                for other_node in nodes[index + 1 :]:
                    if (
                        node not in done
                        and fits_in_main_body(other_node)
                        and not (
                            current_loop_writes & other_node.recursive_predecessors
                        )
                    ):
                        done.add(node)
                        current_loop_writes.add(node.get_name())
                        is_current_reductions.add(node.is_reduction())
                        node_schedule.append(node)

            if node_schedule and node_schedule[-1] is EnableReduction:
                node_schedule.pop()
            else:
                node_schedule.append(DisableReduction)
            yield
            node_schedule.append(EnableReduction)
            current_loop_writes.clear()
            is_current_reductions.clear()

        for index, node in enumerate(nodes):
            if node in done:
                continue
            done.add(node)

            def requires_closing_previous_reduction(node, node_schedule):
                if rnumel == 1:
                    return False
                if not current_loop_writes & node.recursive_predecessors:
                    return False
                assert node_schedule and not isinstance(
                    node_schedule[-1], (EnableReduction, DisableReduction)
                )
                return True in is_current_reductions

            if fits_in_main_body(node):
                if requires_closing_previous_reduction(node, node_schedule):
                    with end_current_reduction_loop():
                        pass  # need to start a new reduction loop
                current_loop_writes.add(node.get_name())
                is_current_reductions.add(node.is_reduction())
                node_schedule.append(node)
            elif fits_outside_reduction(node):
                with end_current_reduction_loop():
                    node_schedule.append(node)
            else:
                raise NotImplementedError(
                    f"unexpected group: ({numel}, {rnumel}) != {node.group[1]}"
                )

        return node_schedule

    def codegen_nodes(self, nodes):
        """
        Given a set of pre-fused nodes, generate a Triton kernel.
        """
        _, (numel, rnumel) = max(nodes, key=lambda x: int(x.is_reduction())).group

        node_schedule = self.generate_node_schedule(nodes, numel, rnumel)

        if schedule_log.isEnabledFor(logging.DEBUG):
            schedule_log.debug("Schedule:\n %s", node_schedule)

        return self.codegen_node_schedule(node_schedule, numel, rnumel)

    @staticmethod
    def reduction_hint(node):
        assert node.is_reduction()
        if all(
            dep.is_contiguous()
            for dep in itertools.chain(node.read_writes.reads, node.read_writes.writes)
        ):
            return ReductionHint.INNER
        else:
            return node.node.data.reduction_hint

    @staticmethod
    def can_use_32bit_indexing(numel: sympy.Expr, buffers: Iterable[ir.Buffer]) -> bool:
        int_max = torch.iinfo(torch.int32).max
        size_hint = V.graph.sizevars.size_hint
        if size_hint(numel) > int_max:
            return False

        buf_sizes = [buf.get_layout().storage_size() for buf in buffers]
        if any(size_hint(size) > int_max for size in buf_sizes):
            return False

        # Only install guards for 32-bit indexing as there is no correctness
        # issue with using 64-bit for everything
        V.graph.sizevars.guard_leq(numel, int_max)
        for size in buf_sizes:
            V.graph.sizevars.guard_leq(size, int_max)
        return True

    @staticmethod
    def select_index_dtype(node_schedule, numel, reduction_numel):
        # Gather all used buffer names
        buffer_names = set()
        for node in node_schedule:
            if not isinstance(node, scheduler.BaseSchedulerNode):
                continue

            buffer_names.update(node.get_names())
            buffer_names.update(node.used_buffer_names())

        # Get buffers objects
        def _get_buffer(name: str) -> ir.Buffer:
            if name in V.graph.name_to_buffer:
                return V.graph.name_to_buffer[name]
            elif name in V.graph.graph_inputs:
                return V.graph.graph_inputs[name]
            elif name in V.graph.constants:
                data = V.graph.constants[name]
                return ir.ConstantBuffer(
                    name,
                    ir.FixedLayout(
                        data.device, data.dtype, *V.graph.static_sizes_strides(data)
                    ),
                )
            raise RuntimeError(f"Failed to find buffer matching name {name}")

        buffers = [_get_buffer(name) for name in buffer_names]

        # In theory we can separately check xnumel and rnumel are <= int_max
        # but some indexers do use the full linear index so we need to be
        # conservative here.
        total_numel = numel * reduction_numel

        if TritonScheduling.can_use_32bit_indexing(total_numel, buffers):
            return "tl.int32"
        return "tl.int64"

    def get_kernel_args(self, node_schedule, numel, reduction_numel):
        tiled_groups = self.select_tiling(node_schedule, numel, reduction_numel)
        reductions = list(
            filter(
                lambda n: n not in (EnableReduction, DisableReduction)
                and n.is_reduction(),
                node_schedule,
            )
        )
        if len(reductions) > 0:
            hints = [self.reduction_hint(n) for n in reductions]
            if hints.count(hints[0]) == len(hints):
                reduction_hint_val = hints[0]
            else:
                reduction_hint_val = ReductionHint.DEFAULT
        else:
            reduction_hint_val = ReductionHint.DEFAULT

        mutations = set()
        for node in node_schedule:
            if hasattr(node, "get_mutations"):
                mutations.update(node.get_mutations())

        index_dtype = self.select_index_dtype(node_schedule, numel, reduction_numel)

        return tiled_groups, reduction_hint_val, mutations, index_dtype

    def codegen_node_schedule(self, node_schedule, numel, reduction_numel):
        tiled_groups, reduction_hint_val, mutations, index_dtype = self.get_kernel_args(
            node_schedule, numel, reduction_numel
        )

        kernel = TritonKernel(
            *tiled_groups,
            reduction_hint=reduction_hint_val,
            mutations=mutations,
            index_dtype=index_dtype,
        )

        self.codegen_node_schedule_with_kernel(node_schedule, kernel)

        src_code = kernel.codegen_kernel()
        kernel_name = self.define_kernel(src_code, node_schedule)
        kernel.call_kernel(V.graph.wrapper_code, kernel_name)

        if config.warn_mix_layout:
            kernel.warn_mix_layout(kernel_name)

        if (
            V.graph.wrapper_code.supports_intermediate_hooks
            and config.generate_intermediate_hooks
        ):
            # Not every node in the schedule will actually be live on output;
            # we can't check dead buffers.
            live_outs = kernel.args.live_output_buffers()
            for node in node_schedule:
                if not isinstance(node, scheduler.BaseSchedulerNode):
                    continue
                name = node.get_name()
                if name not in live_outs:
                    continue
                origin_node = node.node.get_origin_node()
                if origin_node is not None:
                    counters["inductor"]["intermediate_hooks"] += 1
                    V.graph.wrapper_code.writeline(
                        f"run_intermediate_hooks({origin_node.name!r}, {name})"
                    )

        self.scheduler.free_buffers()

    def codegen_node_schedule_with_kernel(self, node_schedule, kernel):
        with kernel:
            stack = contextlib.ExitStack()
            for node in node_schedule:
                if node not in (EnableReduction, DisableReduction):
                    node.mark_run()
            for node in node_schedule:
                if node is DisableReduction:
                    stack.enter_context(kernel.disable_reduction())
                elif node is EnableReduction:
                    stack.close()
                else:
                    # TODO - mostly works but needs a couple fixes
                    if not dynamo_config.dynamic_shapes:
                        # TODO - use split ranges ?
                        indexing_dtype_strength_reduction(node._body)
                    index_vars = kernel.split_and_set_ranges(node.get_ranges())
                    node.codegen(index_vars)

    def define_kernel(self, src_code, node_schedule):
        wrapper = V.graph.wrapper_code
        if src_code in wrapper.src_to_kernel:
            kernel_name = wrapper.src_to_kernel[src_code]
        else:
            fused_name = (
                get_fused_kernel_name(node_schedule, config.triton.descriptive_names)
                if config.triton.descriptive_names
                else ""
            )
            kernel_category = get_kernel_category_by_source_code(src_code)[:3]
            kernel_name = "_".join(
                ["triton", kernel_category, fused_name, wrapper.next_kernel_suffix()]
            )
            # use the original src_code as the key
            wrapper.src_to_kernel[src_code] = kernel_name
            subs_name = kernel_name if config.triton.unique_kernel_names else "triton_"
            src_code = src_code.replace("KERNEL_NAME", subs_name)

            # TODO(voz): Ostensibly, we should not need this. But there are cases where C++ codegen does
            # not use BracesBuffer, so we have no good indicator of a C++ buffer atm.
            src_code = src_code.replace("#pragma CMT", "#")

            basename, _, kernel_path = get_code_path(src_code, "py", extra="")
            wrapper.kernel_to_hash[kernel_name] = basename

            compile_wrapper = IndentedBuffer()
            compile_wrapper.writeline(f"async_compile.triton({subs_name!r}, '''")
            compile_wrapper.splice(src_code, strip=True)
            compile_wrapper.writeline("''')")

            metadata_comment = f"# kernel path: {kernel_path}"
            metadata_comment += "\n" + get_kernel_metadata(node_schedule)
            wrapper.define_kernel(
                kernel_name, compile_wrapper.getvalue(), metadata_comment
            )
        return kernel_name

    def codegen_template(self, template_node, epilogue_nodes):
        """
        Codegen a triton template
        """
        _, (numel, rnumel) = template_node.group
        assert rnumel == 1
        kernel, render = template_node.node.make_kernel_render(template_node.node)
        with kernel:
            for node in [template_node, *epilogue_nodes]:
                node.mark_run()
            render()  # warmup run to get the args right
            for node in epilogue_nodes:
                node.codegen(kernel.split_and_set_ranges(node.get_ranges()))

        src_code = render()
        kernel_name = self.define_kernel(src_code, [template_node, *epilogue_nodes])
        kernel.call_kernel(V.graph.wrapper_code, kernel_name)
        self.scheduler.free_buffers()

    def codegen_sync(self):
        V.graph.wrapper_code.writeline("torch.cuda.synchronize()")

    def codegen_foreach(self, foreach_node):
        from .triton_foreach import ForeachKernel

        for node_group in ForeachKernel.horizontal_partition(
            foreach_node.get_subkernel_nodes()
        ):
            fused_node_lists = [node.get_nodes() for node in node_group]
            kernel = ForeachKernel()

            for nodes in fused_node_lists:
                _, (numel, rnumel) = max(
                    nodes, key=lambda x: int(x.is_reduction())
                ).group
                node_schedule = self.generate_node_schedule(nodes, numel, rnumel)
                (
                    tiled_groups,
                    reduction_hint_val,
                    mutations,
                    index_dtype,
                ) = self.get_kernel_args(node_schedule, numel, rnumel)
                self.codegen_node_schedule_with_kernel(
                    node_schedule,
                    kernel.create_sub_kernel(
                        *tiled_groups,
                        reduction_hint=reduction_hint_val,
                        mutations=mutations,
                        index_dtype=index_dtype,
                    ),
                )

            src_code = kernel.codegen_kernel()
            kernel_name = self.define_kernel(src_code, [foreach_node])
            kernel.call_kernel(V.graph.wrapper_code, kernel_name)

        self.scheduler.free_buffers()

    @staticmethod
    @functools.lru_cache(32)
    def candidate_tilings(node):
        ranges, reduction_ranges = node.get_ranges()
        if len(ranges) <= 1:
            return ()

        rw = node.pointwise_read_writes()
        assert len(rw.range_vars) == len(ranges)

        deps = [
            dep
            for dep in itertools.chain(rw.reads, rw.writes)
            if dep.name not in V.graph.removed_buffers
        ]
        write_names = {dep.name for dep in rw.writes}

        tilings = []

        for dep in deps:
            strides = V.graph.sizevars.stride_hints(dep.index, rw.range_vars)
            assert len(strides) == len(ranges)
            try:
                split = strides.index(1) + 1
                if split == len(ranges):
                    continue
                if all(s == 0 for s in strides[split:]):
                    # if this is a broadcasted tensor and all dimensions after split are broadcast,
                    # this is not a real split
                    continue

            except ValueError:
                continue
            tiled_groups = (
                V.graph.sizevars.simplify(sympy_product(ranges[:split])),
                V.graph.sizevars.simplify(sympy_product(ranges[split:])),
            )
            # score by number of elements
            score = V.graph.sizevars.size_hint(
                sympy_product(
                    size for size, stride in zip(ranges, strides) if stride != 0
                )
            )
            if dep.name in write_names:
                # ngimel said contiguous writes is more important than reads
                score *= 2
            if CandidateTiling.is_good_size(tiled_groups[0]):
                score *= 2
            if CandidateTiling.is_good_size(tiled_groups[1]):
                score *= 2

            if (
                V.graph.sizevars.size_hint(
                    score - sympy_product(itertools.chain(ranges, reduction_ranges))
                )
                >= 0
            ):
                tilings.append(CandidateTiling(tiled_groups, score, dep.name))
        return tilings

    @classmethod
    def select_tiling(cls, node_schedule, numel, reduction_numel=sympy.Integer(1)):
        """
        Heuristics to decide how to tile kernels.
        Currently, we tile based on stride-1 dimensions.

        Returns:
            `(tile1, tile2, reduction_numel)` s.t. `tile1 * tile2 == numel`

        """
        if reduction_numel != 1 or config.triton.max_tiles <= 1:
            # TODO(jansel): should we tile reductions?
            # do perf hint here if stride-1 dim is not being reduced
            if perf_hint_log.level <= logging.WARNING:
                for node in EnableReduction.filter(node_schedule):
                    if len(cls.candidate_tilings(node)) > 0:
                        perf_hint_log.warning("reduction over non-contiguous dims")
                        break
            return (numel, reduction_numel)

        seen_names = set()
        candidate_tiles = collections.Counter()
        for node in EnableReduction.filter(node_schedule):
            for tiling in cls.candidate_tilings(node):
                if tiling.name in seen_names:
                    continue
                seen_names.add(tiling.name)
                candidate_tiles[tiling.tiling] += tiling.score

        ranked_tilings = [tiling for tiling, score in candidate_tiles.most_common()]

        if config.triton.max_tiles >= 3:
            # Consider adding a third dimension of tiling, but only
            # when a1 is a multiple of b1; otherwise, you have a lot
            # of stragglers which is annoying to generate code for.
            #
            # NB: More than three max tiles is not enabled by default.

            # Add one 3D tiling choice
            for i in range(1, len(ranked_tilings)):
                a0, a1 = ranked_tilings[0]
                b0, b1 = ranked_tilings[i]
                if V.graph.sizevars.size_hint(a1 - b1) == 0:
                    continue
                if V.graph.sizevars.size_hint(a1 - b1) < 0:
                    # swap so a0 is bigger
                    a0, a1 = ranked_tilings[i]
                    b0, b1 = ranked_tilings[0]
                assert V.graph.sizevars.size_hint(a1 - b1) > 0
                if V.graph.sizevars.statically_known_multiple_of(a1, b1):
                    tiling = (a0, ir.FloorDiv(a1, b1), b1)
                    ranked_tilings = [tiling] + ranked_tilings
                    break  # only 1 choice for now

        if len(ranked_tilings) > 1:
            perf_hint_log.warning("possibly bad tiling: %s", ranked_tilings)

        for tiled_groups in ranked_tilings:
            new_groups = (*tiled_groups, reduction_numel)
            if all(
                TritonKernel.is_compatible(new_groups, node.get_ranges())
                for node in node_schedule
                if isinstance(node, scheduler.SchedulerNode)
            ):
                return new_groups

        return (numel, reduction_numel)

    def flush(self):
        pass


@dataclasses.dataclass
class CandidateTiling:
    tiling: List[sympy.Expr]
    score: int  # higher is better
    name: str = None

    @staticmethod
    def is_good_size(s):
        """Somewhat arbitrary heuristic used to boost scores for some sizes"""
        s = V.graph.sizevars.size_hint(s)
        return s >= 32 and (s % 32 == 0)


class DisableReduction:
    """
    Marker to invoke `kernel.disable_reduction()`.  This closes a
    reduction loop and allows for pointwise ops to occur on the output
    of a reduction.
    """


class EnableReduction:
    """
    Marker to end a DisableReduction block.
    """

    @staticmethod
    def filter(node_schedule):
        """
        Get the nodes from node_schedule skipping those in a
        DisableReduction block.
        """
        disabled = False
        for node in node_schedule:
            if node in (EnableReduction, DisableReduction):
                # Don't tile stuff outside the main reduction loop
                disabled = node is DisableReduction
            elif disabled:
                pass
            else:
                yield node


class CantSplit(Exception):
    pass<|MERGE_RESOLUTION|>--- conflicted
+++ resolved
@@ -25,11 +25,7 @@
     get_fused_kernel_name,
     get_kernel_category_by_source_code,
     get_kernel_metadata,
-<<<<<<< HEAD
     green_text,
-    instance_descriptor,
-=======
->>>>>>> bbf2a7ff
     next_power_of_2,
     sympy_product,
     sympy_subs,
