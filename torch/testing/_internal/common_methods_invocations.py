--- conflicted
+++ resolved
@@ -2994,21 +2994,6 @@
                        SkipInfo('TestCommon', 'test_variant_consistency_eager',
                                 dtypes=all_types_and_complex_and(torch.half, torch.bfloat16)),
                    )),
-<<<<<<< HEAD
-    OpInfo('masked_fill',
-           dtypes=all_types_and_complex_and(torch.bool, torch.half, torch.bfloat16),
-           dtypesIfCPU=all_types_and_complex_and(torch.bool, torch.half, torch.bfloat16),
-           dtypesIfCUDA=all_types_and_complex_and(torch.bool, torch.half, torch.bfloat16),
-           sample_inputs_func=sample_inputs_masked_fill,
-           skips=(
-               # Reference: https://github.com/pytorch/pytorch/issues/52437
-               SkipInfo('TestOpInfo', 'test_variant_consistency_eager',
-                        device_type='cuda', dtypes=(torch.complex64, torch.complex128),
-                        active_if=(CUDA11OrLater and IS_WINDOWS)),
-               SkipInfo('TestOpInfo', 'test_duplicate_method_tests'),
-           ),
-           supports_out=False),
-=======
     OpInfo('lu',
            op=torch.lu,
            dtypes=floating_and_complex_types(),
@@ -3027,25 +3012,21 @@
                # Skip operator schema test because this is a functional and not an operator
                SkipInfo('TestOperatorSignatures', 'test_get_torch_func_signature_exhaustive'),
            )),
->>>>>>> 5c12d97d
+    OpInfo('masked_fill',
+           dtypes=all_types_and_complex_and(torch.bool, torch.half, torch.bfloat16),
+           dtypesIfCPU=all_types_and_complex_and(torch.bool, torch.half, torch.bfloat16),
+           dtypesIfCUDA=all_types_and_complex_and(torch.bool, torch.half, torch.bfloat16),
+           sample_inputs_func=sample_inputs_masked_fill,
+           skips=(
+               SkipInfo('TestOpInfo', 'test_duplicate_method_tests'),
+           ),
+           supports_out=False),
     OpInfo('masked_scatter',
            dtypes=all_types_and_complex_and(torch.bool, torch.half, torch.bfloat16),
            dtypesIfCPU=all_types_and_complex_and(torch.bool, torch.half, torch.bfloat16),
            dtypesIfCUDA=all_types_and_complex_and(torch.bool, torch.half, torch.bfloat16),
            sample_inputs_func=sample_inputs_masked_scatter,
            skips=(
-<<<<<<< HEAD
-=======
-               # _th_masked_fill_bool_ not supported for Complex Types.
-               SkipInfo('TestGradients', 'test_fn_grad',
-                        device_type='cuda', dtypes=[torch.complex128]),
-               SkipInfo('TestGradients', 'test_fn_gradgrad',
-                        device_type='cuda', dtypes=[torch.complex128]),
-               SkipInfo('TestGradients', 'test_inplace_grad',
-                        device_type='cuda', dtypes=[torch.complex128]),
-               SkipInfo('TestGradients', 'test_inplace_gradgrad',
-                        device_type='cuda', dtypes=[torch.complex128]),
->>>>>>> 5c12d97d
                SkipInfo('TestOpInfo', 'test_duplicate_method_tests'),
            ),
            supports_out=False),
