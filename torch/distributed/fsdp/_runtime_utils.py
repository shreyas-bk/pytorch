--- conflicted
+++ resolved
@@ -257,17 +257,8 @@
             raise RuntimeError(
                 "FSDP optimizer in backward only supported with use_orig_params=True!"
             )
-<<<<<<< HEAD
-        handle._has_optim_in_backward = (
-            flat_param._params is not None and
-            any(
-                hasattr(param, "_in_backward_optimizers")
-                for param in flat_param._params
-            )
-=======
         handle._has_optim_in_backward = flat_param._params is not None and any(
             hasattr(param, "_in_backward_optimizers") for param in flat_param._params
->>>>>>> 3051ced7
         )
 
     for fsdp_state in root_state._all_fsdp_states:
