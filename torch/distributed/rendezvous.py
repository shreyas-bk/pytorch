try:
    from urllib.parse import urlparse, urlunparse
except ImportError:
    raise ImportError(
        "urllib cannot be found, urlparse from python2 is no longer supported."
    )

import numbers
import os
import sys
from datetime import timedelta
from typing import cast, Dict, Iterable, Optional, Tuple, Union

import torch._six as six
from torch.distributed import FileStore, PrefixStore, Store, TCPStore

from .constants import default_pg_timeout


_rendezvous_handlers = {}


def register_rendezvous_handler(scheme, handler):
    """Registers a new rendezvous handler.

    Before we can run collective algorithms, participating processes
    need to find each other and exchange information to be able to
    communicate. We call this process rendezvous.

    The outcome of the rendezvous process is a triplet containing a
    shared key/value store, the rank of the process, and the total
    number of participating processes.

    If none of the bundled rendezvous methods apply to your execution
    environment you can opt to register your own rendezvous handler.
    Pick a unique name and use the URL scheme to identify it when
    calling the `rendezvous()` function.

    Args:
        scheme (str): URL scheme to identify your rendezvous handler.
        handler (function): Handler that is invoked when the
            `rendezvous()` function is called with a URL that uses
            the corresponding scheme. It must be a generator function
            that yields the triplet.
    """
    global _rendezvous_handlers
    if scheme in _rendezvous_handlers:
        raise RuntimeError(
            "Rendezvous handler for {}:// already registered".format(scheme)
        )
    _rendezvous_handlers[scheme] = handler

# Query will have format "rank=0&world_size=1" and is
# converted into {"rank": 0, "world_size": 1}
def _query_to_dict(query):
    query_dict: Dict[str, str] = dict(
        cast(Tuple[str, str], pair.split("=")) for pair in cast(Iterable[str], filter(None, query.split("&")))
    )
    return query_dict

def rendezvous(url: str, rank: int = -1, world_size: int = -1, **kwargs):
    if not isinstance(url, six.string_classes):
        raise RuntimeError("`url` must be a string. {}: {}".format(type(url), url))

    if not isinstance(rank, numbers.Integral):
        raise RuntimeError("`rank` must be an integer. {}".format(rank))

    if not isinstance(world_size, numbers.Integral):
        raise RuntimeError("`world_size` must be an integer. {}".format(world_size))

    # Append node-specific arguments.
    result = urlparse(url)
    if rank != -1 or world_size != -1:
        query_dict = _query_to_dict(result.query)
        assert (
            "rank" not in query_dict and "world_size" not in query_dict
        ), "The url: {url} has node-specific arguments(rank, world_size) already.".format(
            url=url
        )
        if rank != -1:
            query_dict["rank"] = rank
        if world_size != -1:
            query_dict["world_size"] = world_size

        result = result._replace(
            query="{}".format(
                "&".join(["{}={}".format(k, v) for k, v in query_dict.items()])
            )
        )
        url = urlunparse(result)

    if result.scheme not in _rendezvous_handlers:
        raise RuntimeError("No rendezvous handler for {}://".format(result.scheme))
    return _rendezvous_handlers[result.scheme](url, **kwargs)

def _create_store_from_options(backend_options, rank):
    result = urlparse(backend_options.init_method)

    # If using env initialization, get rank and world_size from env
    world_size = -1
    if result.scheme == "env":
        rank = os.environ.get("RANK", rank)
        # Here, the world_size has already beeen initialized to -1 in init_rpc
        # If the world_size env variable is also not present then it is a dynamic group
        world_size = int(os.environ.get("WORLD_SIZE", world_size))

    query_dict = _query_to_dict(result.query)
    # if rank is -1 then intentionally exclude rank for the query, error will be thrown later
<<<<<<< HEAD
    query_dict["rank"] = rank
=======
    if rank != -1:
        query_dict["rank"] = rank
>>>>>>> 9a567171
    query_dict["world_size"] = world_size

    result = result._replace(
        query="{}".format(
            "&".join(["{}={}".format(k, v) for k, v in query_dict.items()])
        )
    )

    url = urlunparse(result)
    if result.scheme not in _rendezvous_handlers:
        raise RuntimeError("No handler for {}://".format(result.scheme))
    store, _, _ = next(_rendezvous_handlers[result.scheme](url))
    return store

def _rendezvous_error(msg):
    return ValueError("Error initializing torch.distributed using " + msg)


def _file_rendezvous_handler(url: str, **kwargs):
    def _error(msg):
        return _rendezvous_error("file:// rendezvous: " + msg)

    result = urlparse(url)
    path = result.path
    if sys.platform == "win32":
        import urllib.request

        full_path = result.netloc + result.path
        path = urllib.request.url2pathname(full_path)
        if path:
            # Normalizing an empty string produces ".", which is not expected.
            path = os.path.normpath(path)

    if not path:
        raise _error("path missing")
    query_dict = _query_to_dict(result.query)
    if "rank" not in query_dict:
        raise _error("rank parameter missing")
    if "world_size" not in query_dict:
        raise _error("world size parameter missing")

    rank = int(query_dict["rank"])
    world_size = int(query_dict["world_size"])
    store = FileStore(path, world_size)
    yield (store, rank, world_size)

    # If this configuration is invalidated, there is nothing we can do about it
    raise RuntimeError("Unable to perform rerendezvous using file:// method")


def _torchelastic_use_agent_store() -> bool:
    return os.environ.get("TORCHELASTIC_USE_AGENT_STORE", None) == str(True)


def _create_c10d_store(hostname, port, rank, world_size, timeout) -> Store:
    """
    Smartly creates a c10d Store object on ``rank`` based on whether
    we need to re-use agent store. The TCPStore server is assumed to be hosted
    on ``hostname:port``.

    If ``torchelastic_use_agent_store()`` is ``True``, then it is assumed that
    the agent leader (node rank 0) hosts the TCPStore server (for which the
    endpoint is specified by the given ``hostname:port``). Hence
    ALL ranks will create and return a TCPStore client (e.g. ``start_daemon=False``).

    If ``torchelastic_use_agent_store()`` is ``False``, then rank 0 will host
    the TCPStore (with multi-tenancy) and it is assumed that rank 0's hostname
    and port are correctly passed via ``hostname`` and ``port``. All
    non-zero ranks will create and return a TCPStore client.
    """
    # check if port is uint16_t
    if not 0 <= port < 2**16:
        raise ValueError(f"port must have value from 0 to 65535 but was {port}.")

    if _torchelastic_use_agent_store():
        attempt = os.environ["TORCHELASTIC_RESTART_COUNT"]
        tcp_store = TCPStore(hostname, port, world_size, False, timeout)
        return PrefixStore(f"/worker/attempt_{attempt}", tcp_store)
    else:
        start_daemon = rank == 0
        return TCPStore(
            hostname, port, world_size, start_daemon, timeout, multi_tenant=True
        )


def _tcp_rendezvous_handler(
    url: str, timeout: timedelta = default_pg_timeout, **kwargs
):
    def _error(msg):
        return _rendezvous_error("tcp:// rendezvous: " + msg)

    result = urlparse(url)
    if not result.port:
        raise _error("port number missing")
    query_dict = _query_to_dict(result.query)
    if "rank" not in query_dict:
        raise _error("rank parameter missing")
    if "world_size" not in query_dict:
        raise _error("world size parameter missing")

    rank = int(query_dict["rank"])
    world_size = int(query_dict["world_size"])
    assert result.hostname is not None

    store = _create_c10d_store(result.hostname, result.port, rank, world_size, timeout)

    yield (store, rank, world_size)

    # If this configuration is invalidated, there is nothing we can do about it
    raise RuntimeError("Unable to perform re-rendezvous using tcp:// method")


def _env_rendezvous_handler(
    url: str, timeout: timedelta = default_pg_timeout, **kwargs
):
    def _error(msg):
        return _rendezvous_error("env:// rendezvous: " + msg)

    def _env_error(var):
        return _error("environment variable %s expected, but not set" % var)

    def _get_env_or_raise(env_var: str) -> str:
        env_val = os.environ.get(env_var, None)
        if not env_val:
            raise _env_error(env_var)
        else:
            return env_val

    result = urlparse(url)
    query_dict: Dict[str, Union[int, str]] = _query_to_dict(result.query)

    rank: Optional[Union[str, int]]
    world_size: Optional[Union[str, int]]
    master_port: Optional[Union[str, int]]

    if "rank" in query_dict:
        rank = int(query_dict["rank"])
    else:
        rank = int(_get_env_or_raise("RANK"))

    if "world_size" in query_dict:
        world_size = int(query_dict["world_size"])
    else:
        world_size = int(_get_env_or_raise("WORLD_SIZE"))

    master_addr = _get_env_or_raise("MASTER_ADDR")
    master_port = int(_get_env_or_raise("MASTER_PORT"))

    store = _create_c10d_store(master_addr, master_port, rank, world_size, timeout)

    yield (store, rank, world_size)

    # If this configuration is invalidated, there is nothing we can do about it
    raise RuntimeError("Unable to perform re-rendezvous using env:// method")


register_rendezvous_handler("tcp", _tcp_rendezvous_handler)
register_rendezvous_handler("env", _env_rendezvous_handler)
register_rendezvous_handler("file", _file_rendezvous_handler)<|MERGE_RESOLUTION|>--- conflicted
+++ resolved
@@ -105,13 +105,7 @@
         world_size = int(os.environ.get("WORLD_SIZE", world_size))
 
     query_dict = _query_to_dict(result.query)
-    # if rank is -1 then intentionally exclude rank for the query, error will be thrown later
-<<<<<<< HEAD
     query_dict["rank"] = rank
-=======
-    if rank != -1:
-        query_dict["rank"] = rank
->>>>>>> 9a567171
     query_dict["world_size"] = world_size
 
     result = result._replace(
