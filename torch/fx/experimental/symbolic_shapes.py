--- conflicted
+++ resolved
@@ -3221,20 +3221,6 @@
         """
         Given an expression, evaluates it, adding guards if necessary
         """
-<<<<<<< HEAD
-        if len(expr.free_symbols) == 0:
-            # NB: don't test float as there may be precision issues
-            if isinstance(hint, (int, bool)):
-                assert expr == hint, f"{expr} != {hint}"
-            return expr
-        expr = self.simplify(expr)
-
-        static_expr = self._maybe_evaluate_static(expr)
-        if static_expr is not None:
-            # NB: don't test float as there may be precision issues
-            if isinstance(hint, (int, bool)):
-                assert static_expr == hint, f"{static_expr} != {hint}"
-=======
         if hint is None:
             concrete_val = self.size_hint(orig_expr)
         else:
@@ -3263,6 +3249,9 @@
 
         if len(orig_expr.free_symbols) == 0:
             self.log.debug("eval %s [trivial]", orig_expr)
+            # NB: don't test float as there may be precision issues
+            if isinstance(hint, (int, bool)):
+                assert expr == hint, f"{expr} != {hint}"
             return orig_expr
 
         expr = orig_expr
@@ -3270,7 +3259,9 @@
         static_expr = self._maybe_evaluate_static(expr)
         if static_expr is not None:
             self.log.debug("eval %s == %s [statically known]", orig_expr, static_expr)
->>>>>>> 1c94016e
+            # NB: don't test float as there may be precision issues
+            if isinstance(hint, (int, bool)):
+                assert static_expr == hint, f"{static_expr} != {hint}"
             return static_expr
 
         if not (expr.free_symbols <= self.var_to_val.keys()):
