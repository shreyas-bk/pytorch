--- conflicted
+++ resolved
@@ -680,11 +680,7 @@
         memo = memo if memo else {}
         g = Graph(tracer_cls=self._tracer_cls)
         output_vals = g.graph_copy(self, val_map=memo, return_output_node=True)
-<<<<<<< HEAD
-        g._codegen = self._codegen
-=======
         g._codegen = copy.deepcopy(self._codegen)
->>>>>>> d026d0ef
         assert isinstance(output_vals, tuple)
         output_val, old_output_val = output_vals
         g.output(output_val, type_expr=getattr(old_output_val, 'type', None))
