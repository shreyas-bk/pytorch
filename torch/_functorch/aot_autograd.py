--- conflicted
+++ resolved
@@ -115,12 +115,7 @@
 callback_set = False
 prev_stack = ""
 
-<<<<<<< HEAD
-
 def setup_stacktrace_preservation_hooks(roots: List, max_seq_id: int = 0):
-=======
-def setup_stacktrace_preservation_hooks(roots: List):
->>>>>>> f5f020ad
     def iter_graph(roots):
         if not roots:
             return
