--- conflicted
+++ resolved
@@ -59,8 +59,6 @@
     model = prepare(model, node_name_to_scope, is_qat=False)
     return model
 
-<<<<<<< HEAD
-=======
 # TODO: update this to prepare_qat_pt2e
 def prepare_qat_pt2e_quantizer(
     model: GraphModule,
@@ -78,7 +76,6 @@
     # TODO: remove hack when we have better support for pattern matching
     # move around the observer for addmm
     _rearrange_weight_observer_for_decomposed_linear(model)
->>>>>>> d14bdfd4
     return model
 
 def convert_pt2e(
