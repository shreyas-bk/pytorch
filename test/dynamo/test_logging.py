--- conflicted
+++ resolved
@@ -367,7 +367,10 @@
             if "concrete" in line:
                 self.assertIsNotNone(re.search(r"\(concrete\): \(\d+, \d+\)", line))
 
-<<<<<<< HEAD
+    def test_invalid_artifact_flag(self):
+        with self.assertRaises(ValueError):
+            torch._logging.set_logs(aot_graphs=5)
+
     @requires_distributed()
     def test_distributed_rank_logging(self):
         env = dict(os.environ)
@@ -386,11 +389,6 @@
             env=env,
         )
         self.assertIn("[rank0]:", stderr.decode("utf-8"))
-=======
-    def test_invalid_artifact_flag(self):
-        with self.assertRaises(ValueError):
-            torch._logging.set_logs(aot_graphs=5)
->>>>>>> 49a2b729
 
 
 # single record tests
