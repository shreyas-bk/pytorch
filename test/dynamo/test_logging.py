# Owner(s): ["module: dynamo"]
import atexit
import contextlib
import functools
import logging
import os
import re
import unittest.mock

import torch
import torch._dynamo.test_case
import torch._dynamo.testing
import torch.distributed as dist

from torch._dynamo.testing import skipIfNotPy311

from torch.nn.parallel import DistributedDataParallel as DDP
from torch.testing._internal.common_utils import find_free_port
from torch.testing._internal.inductor_utils import HAS_CUDA
from torch.testing._internal.logging_utils import (
    LoggingTestCase,
    make_logging_test,
    make_settings_test,
)

requires_cuda = functools.partial(unittest.skipIf, not HAS_CUDA, "requires cuda")
requires_distributed = functools.partial(
    unittest.skipIf, not dist.is_available(), "requires distributed"
)


def example_fn(a):
    output = a.mul(torch.ones(1000, 1000))
    output = output.add(torch.ones(1000, 1000))
    return output


def dynamo_error_fn(a):
    output = a.mul(torch.ones(1000, 1000))
    output = output.add(torch.ones(10, 10))
    return output


def inductor_error_fn(a):
    output = torch.round(a)
    return output


def inductor_schedule_fn(a):
    output = a.add(torch.ones(1000, 1000, device="cuda"))
    return output


ARGS = (torch.ones(1000, 1000, requires_grad=True),)


def multi_record_test(num_records, **kwargs):
    @make_logging_test(**kwargs)
    def fn(self, records):
        fn_opt = torch._dynamo.optimize("inductor")(example_fn)
        fn_opt(*ARGS)
        self.assertEqual(len(records), num_records)

    return fn


def within_range_record_test(num_records_lower, num_records_higher, **kwargs):
    @make_logging_test(**kwargs)
    def fn(self, records):
        fn_opt = torch._dynamo.optimize("inductor")(example_fn)
        fn_opt(*ARGS)
        self.assertGreaterEqual(len(records), num_records_lower)
        self.assertLessEqual(len(records), num_records_higher)

    return fn


def single_record_test(**kwargs):
    return multi_record_test(1, **kwargs)


class LoggingTests(LoggingTestCase):
    test_bytecode = multi_record_test(2, bytecode=True)
    test_output_code = multi_record_test(2, output_code=True)
    test_aot_graphs = multi_record_test(2, aot_graphs=True)

    @requires_cuda()
    @make_logging_test(schedule=True)
    def test_schedule(self, records):
        fn_opt = torch._dynamo.optimize("inductor")(inductor_schedule_fn)
        fn_opt(torch.ones(1000, 1000, device="cuda"))
        self.assertGreater(len(records), 0)
        self.assertLess(len(records), 5)

    @make_logging_test(recompiles=True)
    def test_recompiles(self, records):
        def fn(x, y):
            return torch.add(x, y)

        fn_opt = torch._dynamo.optimize("inductor")(fn)
        fn_opt(torch.ones(1000, 1000), torch.ones(1000, 1000))
        fn_opt(torch.ones(1000, 1000), 1)
        self.assertGreater(len(records), 0)

    test_dynamo_debug = within_range_record_test(30, 50, dynamo=logging.DEBUG)
    test_dynamo_info = within_range_record_test(2, 10, dynamo=logging.INFO)

    @make_logging_test(dynamo=logging.DEBUG)
    def test_dynamo_debug_default_off_artifacts(self, records):
        fn_opt = torch._dynamo.optimize("inductor")(example_fn)
        fn_opt(torch.ones(1000, 1000))
        self.assertEqual(len([r for r in records if ".__bytecode" in r.name]), 0)
        self.assertEqual(len([r for r in records if ".__output_code" in r.name]), 0)

    @make_logging_test(dynamo=logging.ERROR)
    def test_dynamo_error(self, records):
        try:
            fn_opt = torch._dynamo.optimize("inductor")(dynamo_error_fn)
            fn_opt(*ARGS)
        except Exception:
            pass
        self.assertEqual(len(records), 1)

    test_aot = within_range_record_test(2, 6, aot=logging.INFO)
    test_inductor_debug = within_range_record_test(3, 15, inductor=logging.DEBUG)
    test_inductor_info = within_range_record_test(2, 4, inductor=logging.INFO)

    @make_logging_test(dynamo=logging.ERROR)
    def test_inductor_error(self, records):
        exitstack = contextlib.ExitStack()
        import torch._inductor.lowering

        def throw(x):
            raise AssertionError()

        # inject an error in the lowerings
        dict_entries = {}
        for x in list(torch._inductor.lowering.lowerings.keys()):
            if "round" in x.__name__:
                dict_entries[x] = throw

        exitstack.enter_context(
            unittest.mock.patch.dict(torch._inductor.lowering.lowerings, dict_entries)
        )

        try:
            fn_opt = torch._dynamo.optimize("inductor")(inductor_error_fn)
            fn_opt(*ARGS)
        except Exception:
            pass
        self.assertEqual(len(records), 1)
        self.assertIsInstance(records[0].msg, str)

        exitstack.close()

    @requires_distributed()
    @requires_cuda()
    @make_logging_test(ddp_graphs=True)
    def test_ddp_graphs(self, records):
        class ToyModel(torch.nn.Module):
            def __init__(self):
                super(ToyModel, self).__init__()
                self.layers = torch.nn.Sequential(
                    torch.nn.Linear(1024, 1024),
                    torch.nn.Linear(1024, 1024),
                )

            def forward(self, x):
                return self.layers(x)

        os.environ["MASTER_ADDR"] = "localhost"
        os.environ["MASTER_PORT"] = str(find_free_port())
        dist.init_process_group("gloo", rank=0, world_size=1)

        ddp_model = torch._dynamo.optimize("inductor")(
            DDP(ToyModel().to("cuda:0"), device_ids=[0], bucket_cap_mb=4)
        )

        ddp_model(torch.randn(1024, 1024, device="cuda:0"))

        dist.destroy_process_group()
        self.assertEqual(len([r for r in records if "__ddp_graphs" in r.name]), 4)

    # check that logging to a child log of a registered logger
    # does not register it and result in duplicated records
    @make_settings_test("torch._dynamo.output_graph")
    def test_open_registration_with_registered_parent(self, records):
        logger = logging.getLogger("torch._dynamo.output_graph")
        logger.info("hi")
        self.assertEqual(len(records), 1)

    # check logging to a random log that is not a child log of a registered
    # logger registers it and sets handlers properly
    @make_settings_test("torch.utils")
    def test_open_registration(self, records):
        logger = logging.getLogger("torch.utils")
        logger.info("hi")
        self.assertEqual(len(records), 1)

    # check logging to a random log that is not a child log of a registered
    # logger registers it and sets handlers properly
    @make_logging_test(modules={"torch.utils": logging.INFO})
    def test_open_registration_python_api(self, records):
        logger = logging.getLogger("torch.utils")
        logger.info("hi")
        self.assertEqual(len(records), 1)

    @make_logging_test(all=logging.DEBUG, dynamo=logging.INFO)
    def test_all(self, _):
        registry = torch._logging._internal.log_registry

        dynamo_qname = registry.log_alias_to_log_qname["dynamo"]
        for logger_qname in torch._logging._internal.log_registry.get_log_qnames():
            logger = logging.getLogger(logger_qname)

            if logger_qname == dynamo_qname:
                self.assertEqual(logger.level, logging.INFO)
            else:
                self.assertEqual(logger.level, logging.DEBUG)

    @make_logging_test(graph_breaks=True)
    def test_graph_breaks(self, records):
        @torch._dynamo.optimize("inductor")
        def fn(x):
            torch._dynamo.graph_break()
            return x + 1

        fn(torch.ones(1))

        self.assertEqual(len(records), 1)

    @make_settings_test("torch._dynamo.utils")
    def test_dump_compile_times(self, records):
        fn_opt = torch._dynamo.optimize("inductor")(example_fn)
        fn_opt(torch.ones(1000, 1000))
        # explicitly invoke the atexit registered functions
        atexit._run_exitfuncs()
        self.assertEqual(
            len(
                [r for r in records if "TorchDynamo compilation metrics" in str(r.msg)]
            ),
            1,
        )

    @make_logging_test(dynamo=logging.INFO)
    def test_custom_format(self, records):
        dynamo_log = logging.getLogger(torch._dynamo.__name__)
        test_log = torch._logging.getArtifactLogger(
            torch._dynamo.__name__, "custom_format_test_artifact"
        )
        dynamo_log.info("test dynamo")
        test_log.info("custom format")
        self.assertEqual(len(records), 2)
        # unfortunately there's no easy way to test the final formatted log other than
        # to ask the dynamo logger's handler to format it.
        for handler in dynamo_log.handlers:
            if torch._logging._internal._is_torch_handler(handler):
                break
        self.assertIsNotNone(handler)
        self.assertIn("[INFO]", handler.format(records[0]))
        self.assertEqual("custom format", handler.format(records[1]))

    @make_logging_test(dynamo=logging.INFO)
    def test_multiline_format(self, records):
        dynamo_log = logging.getLogger(torch._dynamo.__name__)
        dynamo_log.info("test\ndynamo")
        dynamo_log.info("%s", "test\ndynamo")
        dynamo_log.info("test\n%s", "test\ndynamo")
        self.assertEqual(len(records), 3)
        # unfortunately there's no easy way to test the final formatted log other than
        # to ask the dynamo logger's handler to format it.
        for handler in dynamo_log.handlers:
            if torch._logging._internal._is_torch_handler(handler):
                break
        self.assertIsNotNone(handler)
        for record in records:
            r = handler.format(record)
            for l in r.splitlines():
                self.assertIn("[INFO]", l)

    test_trace_source_simple = within_range_record_test(1, 100, trace_source=True)

    @make_logging_test(trace_source=True)
    def test_trace_source_if_stmt(self, records):
        def fn(x):
            if x.sum() > 0:
                return x * 2
            return x * 3

        fn_opt = torch._dynamo.optimize("eager")(fn)
        fn_opt(torch.ones(3, 3))

        found_x2 = False
        found_x3 = False
        for record in records:
            msg = record.getMessage()
            if "return x * 2" in msg:
                found_x2 = True
            if "return x * 3" in msg:
                found_x3 = True

        self.assertTrue(found_x2)
        self.assertFalse(found_x3)

    @make_logging_test(trace_source=True)
    def test_trace_source_nested(self, records):
        def fn1(x):
            x = fn2(x)
            return x * 2

        def fn2(x):
            x = fn3(x)
            return x * 3

        def fn3(x):
            return x * 4

        fn_opt = torch._dynamo.optimize("eager")(fn1)
        fn_opt(torch.ones(3, 3))

        found_x2 = False
        found_x3 = False
        found_x4 = False
        for record in records:
            msg = record.getMessage()
            if "return x * 2" in msg:
                found_x2 = True
                self.assertNotIn("inline depth", msg)
            elif "return x * 3" in msg:
                found_x3 = True
                self.assertIn("inline depth: 1", msg)
            elif "return x * 4" in msg:
                found_x4 = True
                self.assertIn("inline depth: 2", msg)
        self.assertTrue(found_x2)
        self.assertTrue(found_x3)
        self.assertTrue(found_x4)

    @make_logging_test(trace_source=True)
    def test_trace_source_cond(self, records):
        from functorch.experimental.control_flow import cond

        def true_fn(x):
            return x * 2

        def false_fn(x):
            return x * 3

        def inner(pred, x):
            return cond(pred, true_fn, false_fn, [x])

        def outer(pred, x):
            return inner(pred, x)

        fn_opt = torch._dynamo.optimize("eager")(outer)
        fn_opt(torch.tensor(True), torch.ones(3, 3))

        found_x2 = False
        found_x3 = False
        for record in records:
            msg = record.getMessage()
            if "return x * 2" in msg:
                found_x2 = True
                self.assertIn("inline depth: 2", msg)
            if "return x * 3" in msg:
                found_x3 = True
                self.assertIn("inline depth: 2", msg)

        self.assertTrue(found_x2)
        self.assertTrue(found_x3)

    @make_logging_test(graph_sizes=True)
    def test_graph_sizes_dynamic(self, records):
        def fn(a, b):
            return a @ b

        fn_opt = torch._dynamo.optimize("eager", dynamic=False)(fn)
        fn_opt(torch.randn(10, 20), torch.randn(20, 30))

        fn_opt2 = torch._dynamo.optimize("eager", dynamic=True)(fn)
        fn_opt2(torch.randn(5, 10), torch.randn(10, 15))

        self.assertEqual(len(records), 2)
        self.assertNotIn("concrete", records[0].getMessage())
        lines = records[1].getMessage().split("\n")
        for line in lines:
            if "concrete" in line:
                self.assertIsNotNone(re.search(r"\(concrete\): \(\d+, \d+\)", line))

<<<<<<< HEAD
    @skipIfNotPy311
    @make_logging_test(trace_call=True)
    def test_trace_call(self, records):
        def fn(x, y):
            return (x * 2) @ (y * 3)

        fn_opt = torch._dynamo.optimize("eager")(fn)
        fn_opt(torch.randn(10, 20), torch.randn(20, 30))

        self.assertEqual(len(records), 3)
        expected = (
            """\
            return (x * 2) @ (y * 3)
                    ~~^~~""",
            """\
            return (x * 2) @ (y * 3)
                              ~~^~~""",
            """\
            return (x * 2) @ (y * 3)
                   ~~~~~~~~^~~~~~~~~""",
        )
        for record, answer in zip(records, expected):
            self.assertIn(answer, record.getMessage())

    @skipIfNotPy311
    @make_logging_test(trace_call=True)
    def test_trace_call_inline_call(self, records):
        def g(x):
            return x * 2

        def f(x):
            return g(g(x))

        fn_opt = torch._dynamo.optimize("eager")(f)
        fn_opt(torch.randn(3, 3))

        self.assertEqual(len(records), 4)
        expected = (
            """\
            return g(g(x))
                     ^^^^""",
            """\
            return x * 2
                   ~~^~~""",
            """\
            return g(g(x))
                   ^^^^^^^""",
            """\
            return x * 2
                   ~~^~~""",
        )
        for record, answer in zip(records, expected):
            self.assertIn(answer, record.getMessage())

    @skipIfNotPy311
    @make_logging_test(trace_call=True)
    def test_trace_call_graph_break(self, records):
        def fn(x):
            x = x * 2
            torch._dynamo.graph_break()
            return x * 3

        fn_opt = torch._dynamo.optimize("eager")(fn)
        fn_opt(torch.randn(3, 3))

        self.assertEqual(len(records), 2)
        expected = (
            """\
            x = x * 2
                ~~^~~""",
            """\
            return x * 3
                   ~~^~~""",
        )
        for record, answer in zip(records, expected):
            self.assertIn(answer, record.getMessage())
=======
    def test_invalid_artifact_flag(self):
        with self.assertRaises(ValueError):
            torch._logging.set_logs(aot_graphs=5)

    @requires_distributed()
    def test_distributed_rank_logging(self):
        env = dict(os.environ)
        env["TORCH_LOGS"] = "dynamo"
        stdout, stderr = self.run_process_no_exception(
            """\
import torch.distributed as dist
import logging
from torch.testing._internal.distributed.fake_pg import FakeStore
store = FakeStore()
dist.init_process_group("fake", rank=0, world_size=2, store=store)
dynamo_log = logging.getLogger("torch._dynamo")
dynamo_log.info("woof")
print("arf")
""",
            env=env,
        )
        self.assertIn("[rank0]:", stderr.decode("utf-8"))
>>>>>>> b14e2ac9


# single record tests
exclusions = {
    "bytecode",
    "output_code",
    "schedule",
    "aot_graphs",
    "recompiles",
    "graph_breaks",
    "ddp_graphs",
    "perf_hints",
    "not_implemented",
    "trace_source",
    "trace_call",
    "custom_format_test_artifact",
}
for name in torch._logging._internal.log_registry.artifact_names:
    if name not in exclusions:
        setattr(LoggingTests, f"test_{name}", single_record_test(**{name: True}))

if __name__ == "__main__":
    from torch._dynamo.test_case import run_tests

    run_tests()<|MERGE_RESOLUTION|>--- conflicted
+++ resolved
@@ -387,84 +387,6 @@
             if "concrete" in line:
                 self.assertIsNotNone(re.search(r"\(concrete\): \(\d+, \d+\)", line))
 
-<<<<<<< HEAD
-    @skipIfNotPy311
-    @make_logging_test(trace_call=True)
-    def test_trace_call(self, records):
-        def fn(x, y):
-            return (x * 2) @ (y * 3)
-
-        fn_opt = torch._dynamo.optimize("eager")(fn)
-        fn_opt(torch.randn(10, 20), torch.randn(20, 30))
-
-        self.assertEqual(len(records), 3)
-        expected = (
-            """\
-            return (x * 2) @ (y * 3)
-                    ~~^~~""",
-            """\
-            return (x * 2) @ (y * 3)
-                              ~~^~~""",
-            """\
-            return (x * 2) @ (y * 3)
-                   ~~~~~~~~^~~~~~~~~""",
-        )
-        for record, answer in zip(records, expected):
-            self.assertIn(answer, record.getMessage())
-
-    @skipIfNotPy311
-    @make_logging_test(trace_call=True)
-    def test_trace_call_inline_call(self, records):
-        def g(x):
-            return x * 2
-
-        def f(x):
-            return g(g(x))
-
-        fn_opt = torch._dynamo.optimize("eager")(f)
-        fn_opt(torch.randn(3, 3))
-
-        self.assertEqual(len(records), 4)
-        expected = (
-            """\
-            return g(g(x))
-                     ^^^^""",
-            """\
-            return x * 2
-                   ~~^~~""",
-            """\
-            return g(g(x))
-                   ^^^^^^^""",
-            """\
-            return x * 2
-                   ~~^~~""",
-        )
-        for record, answer in zip(records, expected):
-            self.assertIn(answer, record.getMessage())
-
-    @skipIfNotPy311
-    @make_logging_test(trace_call=True)
-    def test_trace_call_graph_break(self, records):
-        def fn(x):
-            x = x * 2
-            torch._dynamo.graph_break()
-            return x * 3
-
-        fn_opt = torch._dynamo.optimize("eager")(fn)
-        fn_opt(torch.randn(3, 3))
-
-        self.assertEqual(len(records), 2)
-        expected = (
-            """\
-            x = x * 2
-                ~~^~~""",
-            """\
-            return x * 3
-                   ~~^~~""",
-        )
-        for record, answer in zip(records, expected):
-            self.assertIn(answer, record.getMessage())
-=======
     def test_invalid_artifact_flag(self):
         with self.assertRaises(ValueError):
             torch._logging.set_logs(aot_graphs=5)
@@ -487,7 +409,83 @@
             env=env,
         )
         self.assertIn("[rank0]:", stderr.decode("utf-8"))
->>>>>>> b14e2ac9
+        
+    @skipIfNotPy311
+    @make_logging_test(trace_call=True)
+    def test_trace_call(self, records):
+        def fn(x, y):
+            return (x * 2) @ (y * 3)
+
+        fn_opt = torch._dynamo.optimize("eager")(fn)
+        fn_opt(torch.randn(10, 20), torch.randn(20, 30))
+
+        self.assertEqual(len(records), 3)
+        expected = (
+            """\
+            return (x * 2) @ (y * 3)
+                    ~~^~~""",
+            """\
+            return (x * 2) @ (y * 3)
+                              ~~^~~""",
+            """\
+            return (x * 2) @ (y * 3)
+                   ~~~~~~~~^~~~~~~~~""",
+        )
+        for record, answer in zip(records, expected):
+            self.assertIn(answer, record.getMessage())
+
+    @skipIfNotPy311
+    @make_logging_test(trace_call=True)
+    def test_trace_call_inline_call(self, records):
+        def g(x):
+            return x * 2
+
+        def f(x):
+            return g(g(x))
+
+        fn_opt = torch._dynamo.optimize("eager")(f)
+        fn_opt(torch.randn(3, 3))
+
+        self.assertEqual(len(records), 4)
+        expected = (
+            """\
+            return g(g(x))
+                     ^^^^""",
+            """\
+            return x * 2
+                   ~~^~~""",
+            """\
+            return g(g(x))
+                   ^^^^^^^""",
+            """\
+            return x * 2
+                   ~~^~~""",
+        )
+        for record, answer in zip(records, expected):
+            self.assertIn(answer, record.getMessage())
+
+    @skipIfNotPy311
+    @make_logging_test(trace_call=True)
+    def test_trace_call_graph_break(self, records):
+        def fn(x):
+            x = x * 2
+            torch._dynamo.graph_break()
+            return x * 3
+
+        fn_opt = torch._dynamo.optimize("eager")(fn)
+        fn_opt(torch.randn(3, 3))
+
+        self.assertEqual(len(records), 2)
+        expected = (
+            """\
+            x = x * 2
+                ~~^~~""",
+            """\
+            return x * 3
+                   ~~^~~""",
+        )
+        for record, answer in zip(records, expected):
+            self.assertIn(answer, record.getMessage())
 
 
 # single record tests
