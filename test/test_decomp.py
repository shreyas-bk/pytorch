--- conflicted
+++ resolved
@@ -199,13 +199,8 @@
         (torch.float32, torch.ops.aten.grid_sampler_2d.default) : (7e-6, 3e-5),
         # Exceeds tolerances on CUDA, likely due to fma
         (torch.float32, torch.ops.aten.mv.default) : (1e-5, 3e-5),
-<<<<<<< HEAD
         (torch.float64, torch.ops.aten.upsample_bicubic2d.vec) : (1e-5, 5e-4),
         (torch.float64, torch.ops.aten.upsample_bicubic2d.default) : (1e-5, 5e-4),
-=======
-        (torch.float64, torch.ops.aten.upsample_bicubic2d.vec) : (1e-5, 1e-6),
-        (torch.complex64, torch.ops.aten.mv.default): (5e-5, 5e-5),
->>>>>>> a7879624
     }
     if (test_dtype, op) in tol_table:
         rtol, atol = tol_table[(decomp.dtype, op)]
