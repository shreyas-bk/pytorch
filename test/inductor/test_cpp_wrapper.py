--- conflicted
+++ resolved
@@ -81,18 +81,12 @@
     ),
 }
 
-<<<<<<< HEAD
-=======
 test_failures_cuda_wrapper = {
-    "test_custom_op_cuda_dynamic_shapes": test_torchinductor.TestFailure(
-        ("cuda_wrapper",), is_skip=True
-    ),
     "test_mm_plus_mm2_dynamic_shapes": test_torchinductor.TestFailure(
         ("cuda_wrapper",), is_skip=True
     ),
 }
 
->>>>>>> 4c34de5c
 
 def make_test_case(name, device, tests, condition=True, slow=False, func_inputs=None):
     test_name = f"{name}_{device}" if device else name
