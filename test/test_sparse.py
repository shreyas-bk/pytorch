# Owner(s): ["module: sparse"]

import torch
import itertools
import functools
import operator
import random
import unittest
from torch.testing import make_tensor
from torch.testing._internal.common_utils import TestCase, run_tests, skipIfRocm, do_test_dtypes, \
    load_tests, TEST_NUMPY, TEST_SCIPY, IS_WINDOWS, gradcheck, coalescedonoff, \
    DeterministicGuard, first_sample, TEST_WITH_CROSSREF, TEST_WITH_ROCM, skipIfTorchDynamo, \
    parametrize, subtest, is_coalesced_indices, suppress_warnings, instantiate_parametrized_tests, \
    skipIfCrossRef
from torch.testing._internal.common_cuda import TEST_CUDA
from numbers import Number
from typing import Dict, Any
from distutils.version import LooseVersion
from torch.testing._internal.common_cuda import \
    (SM53OrLater, SM80OrLater)
from torch.testing._internal.common_device_type import \
    (instantiate_device_type_tests, ops, dtypes, dtypesIfCUDA, onlyCPU, onlyCUDA, precisionOverride,
     deviceCountAtLeast, OpDTypes, onlyNativeDeviceTypes)
from torch.testing._internal.common_methods_invocations import \
    (op_db, reduction_ops, sparse_unary_ufuncs, sparse_masked_reduction_ops, binary_ufuncs)
from torch.testing._internal.common_dtype import (
    all_types, all_types_and_complex, all_types_and_complex_and, floating_and_complex_types,
    floating_and_complex_types_and, integral_types, floating_types_and,
)
from torch.testing._internal.opinfo.definitions.sparse import validate_sample_input_sparse


def _op_supports_any_sparse(op):
    return (op.supports_sparse
            or op.supports_sparse_csr
            or op.supports_sparse_csc
            or op.supports_sparse_bsr
            or op.supports_sparse_bsc)


reduction_ops_with_sparse_support = [op for op in reduction_ops if 'masked.' not in op.name and _op_supports_any_sparse(op)]

binary_ufuncs_with_sparse_support = [op for op in binary_ufuncs if _op_supports_any_sparse(op)]

like_fns_with_sparse_support = [op for op in op_db if _op_supports_any_sparse(op) and '_like' in op.name]

if TEST_SCIPY:
    import scipy.sparse

# load_tests from torch.testing._internal.common_utils is used to automatically filter tests for
# sharding on sandcastle. This line silences flake warnings
load_tests = load_tests

# batched grad doesn't support sparse
gradcheck = functools.partial(gradcheck, check_batched_grad=False)

CUSPARSE_SPMM_COMPLEX128_SUPPORTED = (
    IS_WINDOWS and torch.version.cuda and LooseVersion(torch.version.cuda) > "11.2"
) or (not IS_WINDOWS and not TEST_WITH_ROCM)

def all_sparse_layouts(test_name='layout', include_strided=False):
    return parametrize(test_name, [
        subtest(torch.strided, name='Strided'),
        subtest(torch.sparse_coo, name='SparseCOO'),
        subtest(torch.sparse_csr, name='SparseCSR'),
        subtest(torch.sparse_csc, name='SparseCSC'),
        subtest(torch.sparse_bsr, name='SparseBSR'),
        subtest(torch.sparse_bsc, name='SparseBSC'),
    ][(0 if include_strided else 1):])

def gradcheck_semantics(test_name='gradcheck'):
    gradcheck_sparse = functools.partial(gradcheck, masked=False)
    gradcheck_masked = functools.partial(gradcheck, masked=True)
    gradcheck_sparse.masked = False
    gradcheck_masked.masked = True
    return parametrize(test_name, [
        subtest(gradcheck_sparse, name='sparse'),
        subtest(gradcheck_masked, name='masked')])


class CrossRefSparseFakeMode(torch._subclasses.CrossRefFakeMode):
    def __init__(self):
        super().__init__(
            self.ignore_op, check_strides=False,
            check_aliasing=False,
        )  # TODO: enable stride/alias checking

    # empty_like excluded for now due to sparse complex
    # aten._to_dense.default this one is getting called with csc
    @staticmethod
    def ignore_op(func):
        return func in (
            torch.ops.aten.empty_like.default,
            torch.ops.aten.set_.source_Storage_storage_offset,
            torch.ops.aten.sspaddmm.out,
            torch.ops.aten._spdiags.default,
            torch.ops.aten._to_dense.default,
            torch.ops.aten.indices.default,
            torch.ops.aten._indices.default,
            torch.ops.aten.values.default,
            torch.ops.aten._values.default,
        )

class TestSparseLegacyAndDeprecation(TestCase):

    @skipIfTorchDynamo("TorchDynamo fails with unknown reason")
    def test_legacy_warnings(self):

        def f1():
            "torch.sparse.SparseTensor() is deprecated."\
                "  Please use torch.sparse_coo_tensor((0,), dtype=)"
            x_ref = torch.sparse_coo_tensor((0,), dtype=torch.float64)
            x = torch.sparse.DoubleTensor()
            self.assertEqual(x, x_ref)

        def f2():
            "torch.sparse.SparseTensor(cdata=x._cdata) is deprecated."\
                "  Please use torch.sparse_coo_tensor(x._indices(), x._values(), x.shape)"
            x_ref = torch.tensor([[1, 2], [3, 4]], dtype=torch.float64).to_sparse()
            x = torch.sparse.DoubleTensor(cdata=x_ref._cdata)
            y = torch.sparse_coo_tensor(x._indices(), x._values(), x.shape)
            self.assertEqual(x, x_ref)
            self.assertEqual(y, x_ref)

        def f3():
            "torch.sparse.SparseTensor(indices, values, *, device=) is deprecated."\
                "  Please use torch.sparse_coo_tensor(indices, values, dtype=, device=)"
            x_ref = torch.sparse_coo_tensor([[0, 0, 1, 1], [0, 1, 0, 1]], [1, 2, 3, 4], dtype=torch.float64)
            x = torch.sparse.DoubleTensor(torch.tensor([[0, 0, 1, 1], [0, 1, 0, 1]]),
                                          torch.tensor([1, 2, 3, 4], dtype=torch.float64))
            self.assertEqual(x, x_ref)

        def f4():
            "torch.sparse.SparseTensor(indices, values, shape, *, device=) is deprecated."\
                "  Please use torch.sparse_coo_tensor(indices, values, shape, dtype=, device=)"
            x_ref = torch.sparse_coo_tensor([[0, 0, 1, 1], [0, 1, 0, 1]], [1, 2, 3, 4], (2, 3), dtype=torch.float64)
            x = torch.sparse.DoubleTensor(torch.tensor([[0, 0, 1, 1], [0, 1, 0, 1]]),
                                          torch.tensor([1, 2, 3, 4], dtype=torch.float64), (2, 3))
            self.assertEqual(x, x_ref)

        def f5():
            "torch.sparse.SparseTensor(shape, *, device=) is deprecated."\
                "  Please use torch.sparse_coo_tensor(shape, dtype=, device=)"
            x_ref = torch.sparse_coo_tensor((2, 3), dtype=torch.float64)
            x = torch.sparse.DoubleTensor(2, 3)
            self.assertEqual(x, x_ref)

        for test_f in [f1, f2, f3, f4, f5]:

            with self.assertWarns(UserWarning, msg=test_f.__doc__) as cm:
                test_f()
                test_f()

            # Check warn-once:
            self.assertEqual(len(cm.warnings), 1)

    @parametrize('fast_mode', (True, False))
    def test_gradcheck_check_sparse_nnz(self, fast_mode):
        """Tests for deprecated check_sparse_nnz keyword argument of gradcheck.

        Deprecation steps:
        2.1: Specification of check_sparse_nnz triggers a warning.
        2.2: Specification of check_sparse_nnz triggers an
             exception. Remove all check_sparse_nnz usages from
             gradcheck and delete this test.
        """
        def fn(x, masked_grad):
            return x.to_dense(masked_grad=masked_grad)

        def test(x, masked_grad, masked, check_sparse_nnz):
            x = x.detach().clone().requires_grad_()
            torch.autograd.gradcheck(fn, (x, masked_grad), masked=masked, check_sparse_nnz=check_sparse_nnz, fast_mode=fast_mode)

        x = torch.tensor([[0, 2], [3, 4]], dtype=torch.float64).to_sparse()

        for masked_grad, masked, check_sparse_nnz in itertools.product(*[(True, False, None)] * 3):
            effective_masked_grad = True if masked_grad is None else masked_grad
            effective_check_sparse_nnz = False if check_sparse_nnz is None else check_sparse_nnz
            # For BC, the effective masked depends on the value of specified check_sparse_nnz:
            effective_masked = (check_sparse_nnz if check_sparse_nnz is not None else False) if masked is None else masked

            warn_using_check_sparse_nnz = self.assertWarns(
                UserWarning,
                msg=('Backwards compatibility: check_sparse_nnz is deprecated, it will be removed in a future version of PyTorch.'
                     f' Use masked={effective_check_sparse_nnz} instead.'))
            raise_on_non_equal_masked_and_check_sparse_nnz = self.assertRaisesRegex(
                ValueError,
                f"Expected specified check_sparse_nnz [(]={effective_check_sparse_nnz}[)]"
                f" to be equal to masked [(]={effective_masked}[)]")
            raise_jacobian_mismatch = self.assertRaisesRegex(RuntimeError, "Jacobian mismatch for output 0 with respect to input 0")

            def run_test():
                if effective_masked_grad != effective_masked and not fast_mode:
                    with raise_jacobian_mismatch:
                        test(x, masked_grad, masked, check_sparse_nnz)
                else:
                    test(x, masked_grad, masked, check_sparse_nnz)

            if masked != check_sparse_nnz and None not in {masked, check_sparse_nnz}:
                # the specified masked and check_sparse_nnz must match
                with warn_using_check_sparse_nnz:
                    with raise_on_non_equal_masked_and_check_sparse_nnz:
                        test(x, masked_grad, masked, check_sparse_nnz)
            elif check_sparse_nnz is not None:
                with warn_using_check_sparse_nnz:
                    run_test()
            else:
                self.assertNotWarn(run_test)

class TestSparseBase(TestCase):
    def run(self, result=None):
        if TEST_WITH_CROSSREF:
            with CrossRefSparseFakeMode():
                return super().run(result)
        else:
            return super().run(result)

class TestSparse(TestSparseBase):

    def setUp(self):
        TestCase.setUp(self)

        self.index_tensor = lambda *args, **kwargs: torch.tensor(*args, **kwargs, dtype=torch.int64)

        def sparse_empty_factory(*args, **kwargs):
            kwargs['layout'] = kwargs.get('layout', torch.sparse_coo)
            return torch.empty(*args, **kwargs)
        self.sparse_empty = sparse_empty_factory

        def sparse_tensor_factory(*args, **kwargs):
            return torch.sparse_coo_tensor(*args, **kwargs)
        self.sparse_tensor = sparse_tensor_factory

    def _gen_sparse(self, sparse_dim, nnz, with_size, dtype, device, coalesced):
        if isinstance(with_size, Number):
            with_size = [with_size] * sparse_dim

        x, i, v = self.genSparseTensor(with_size, sparse_dim, nnz, not coalesced, dtype=dtype, device=device)

        if not coalesced:
            self.assert_uncoalesced(x)

        return x, i, v

    def assert_uncoalesced(self, x):
        """
        Test if a CPU tensor is uncoalesced.  This is used to ensure
        correctness of the uncoalesced tensor generation algorithm.
        """
        assert not x.is_coalesced()
        existing_indices = set()
        for i in range(x._nnz()):
            index = str(x._indices()[:, i])
            if index in existing_indices:
                return True
            else:
                existing_indices.add(index)

    def randn(self, *args, **kwargs):
        """
        Variant of torch.randn that also works in the TEST_CUDA case.
        """
        # TODO: Put this in torch.cuda.randn
        return torch.empty(*args, **kwargs).normal_()

    @dtypes(torch.double)
    def test_print_coalesced(self, device, dtype):
        self._test_print(device, dtype, True)

    @dtypes(torch.double)
    def test_print_uncoalesced(self, device, dtype):
        self._test_print(device, dtype, False)

    def _test_print(self, device, dtype, coalesced):
        shape_sparse_dim_nnz = [
            ((), 0, 2),
            ((0,), 0, 10),
            ((2,), 0, 3),
            ((100, 3), 1, 3),
            ((100, 20, 3), 2, 0),
            ((10, 0, 3), 0, 3),
            ((10, 0, 3), 0, 0),
        ]
        printed = []
        for shape, sparse_dim, nnz in shape_sparse_dim_nnz:
            indices_shape = torch.Size((sparse_dim, nnz))
            values_shape = torch.Size((nnz,) + shape[sparse_dim:])
            printed.append("# shape: {}".format(torch.Size(shape)))
            printed.append("# nnz: {}".format(nnz))
            printed.append("# sparse_dim: {}".format(sparse_dim))
            printed.append("# indices shape: {}".format(indices_shape))
            printed.append("# values shape: {}".format(values_shape))

            indices = torch.arange(indices_shape.numel(), dtype=self.index_tensor(0).dtype,
                                   device=device).view(indices_shape)
            for d in range(sparse_dim):
                indices[d].clamp_(max=(shape[d] - 1))  # make it valid index
            if not coalesced and indices.numel() > 0:
                indices[:, -1] = indices[:, 0]  # make it uncoalesced
            values_numel = values_shape.numel()
            values = torch.arange(values_numel, dtype=dtype,
                                  device=device).view(values_shape).div_(values_numel / 2.)
            sp_tensor = self.sparse_tensor(indices, values, shape, dtype=dtype, device=device)

            dtypes = [torch.int32]
            if values.dtype == torch.double:
                dtypes.append(torch.float)
            else:
                dtypes.append(torch.double)
            for dtype in dtypes:
                printed.append("########## {} ##########".format(dtype))
                x = sp_tensor.detach().to(dtype)
                printed.append("# sparse tensor")
                printed.append(str(x))
                if x.dtype.is_floating_point:
                    printed.append("# after requires_grad_")
                    printed.append(str(x.requires_grad_()))
                    printed.append("# after addition")
                    printed.append(str(x + x))
                printed.append("# _indices")
                printed.append(str(x._indices()))
                printed.append("# _values")
                printed.append(str(x._values()))
            printed.append('')
        self.assertExpected('\n'.join(printed))

    @coalescedonoff
    @dtypes(torch.double, torch.cdouble)
    def test_basic(self, device, dtype, coalesced):
        def test_shape(sparse_dims, nnz, with_size):
            if isinstance(with_size, Number):
                with_size = [with_size] * sparse_dims
            x, i, v = self._gen_sparse(sparse_dims, nnz, with_size, dtype, device, coalesced)
            self.assertEqual(i, x._indices())
            self.assertEqual(v, x._values())
            self.assertEqual(x.ndimension(), len(with_size))
            self.assertEqual(x.coalesce()._nnz(), nnz if x.is_coalesced() else nnz // 2)
            self.assertEqual(list(x.size()), with_size)

            # Test .indices() and .values()
            if not coalesced:
                with self.assertRaisesRegex(RuntimeError, "Cannot get indices on an uncoalesced tensor"):
                    x.indices()
                with self.assertRaisesRegex(RuntimeError, "Cannot get values on an uncoalesced tensor"):
                    x.values()
            else:
                self.assertEqual(x.indices(), x._indices())
                self.assertEqual(x.values(), x._values())

        test_shape(3, 10, 100)
        test_shape(3, 10, [100, 100, 100])
        test_shape(3, 10, [100, 100, 100, 5, 5, 5, 0])
        test_shape(3, 0, [0, 0, 100, 5, 5, 5, 0])

        # Make sure that coalesce handles duplicate indices correctly
        i = self.index_tensor([[9, 0, 0, 0, 8, 1, 1, 1, 2, 7, 2, 2, 3, 4, 6, 9]], device=device)
        v = torch.tensor([[idx**2, idx] for idx in range(i.size(1))], dtype=dtype, device=device)
        x = self.sparse_tensor(i, v, torch.Size([10, 2]), dtype=dtype, device=device)
        self.assertEqual(x.coalesce()._nnz(), 9)

    @coalescedonoff
    @dtypes(torch.double, torch.cdouble, torch.bfloat16)
    @precisionOverride({torch.bfloat16: 1e-2})
    @skipIfTorchDynamo("https://github.com/pytorch/torchdynamo/issues/1991")
    def test_coalesce(self, device, dtype, coalesced):

        def _test_coalesce(t):
            tc = t.coalesce()
            self.assertEqual(tc.to_dense(), t.to_dense())
            self.assertTrue(tc.is_coalesced())
            # Our code below doesn't work when nnz is 0, because
            # then it's a 0D tensor, not a 2D tensor.
            if t._nnz() == 0:
                self.assertEqual(t._indices(), tc._indices())
                self.assertEqual(t._values(), tc._values())
                return tc

            value_map: Dict[Any, Any] = {}
            for idx, val in zip(t._indices().t(), t._values()):
                idx_tup = tuple(idx.tolist())
                if idx_tup in value_map:
                    value_map[idx_tup] += val
                else:
                    value_map[idx_tup] = val.clone() if isinstance(val, torch.Tensor) else val

            new_indices = sorted(value_map.keys())
            _new_values = [value_map[idx] for idx in new_indices]
            if t._values().ndimension() < 2:
                new_values = t._values().new(_new_values)
            else:
                new_values = torch.stack(_new_values)

            new_indices = t._indices().new(new_indices).t()
            tg = t.new(new_indices, new_values, t.size())

            self.assertEqual(tc._indices(), tg._indices())
            self.assertEqual(tc._values(), tg._values())

            if t.is_coalesced():
                self.assertEqual(tc._indices(), t._indices())
                self.assertEqual(tc._values(), t._values())

        for empty_i, empty_v, empty_nnz in itertools.product([True, False], repeat=3):
            sparse_size = [] if empty_i else [2, 1]
            dense_size = [1, 0, 2] if empty_v else [1, 2]
            nnz = 0 if empty_nnz else 5

            t, _, _ = self._gen_sparse(len(sparse_size), nnz, sparse_size + dense_size, dtype, device, coalesced)
            _test_coalesce(t)  # this tests correctness

    @dtypes(torch.double)
    @skipIfTorchDynamo("https://github.com/pytorch/pytorch/issues/89395")
    def test_coalesce_reference_cycle(self, device, dtype):
        # Test coalesce doesn't create autograd graph cycles (gh-52253)

        # Sanity check that the helper class works as expected
        t = torch.rand(2)
        t_ref = torch._C._WeakTensorRef(t)
        self.assertFalse(t_ref.expired())

        del t
        self.assertTrue(t_ref.expired())

        def test_sparse_sum():
            i = torch.tensor([[0], [4]], dtype=torch.long, device=device)
            v = torch.tensor([[[-0.4567, -1.8797, 0.0380, 1.4316]]],
                             dtype=dtype, device=device)
            S = torch.sparse_coo_tensor(i, v)
            S = S.coalesce()
            S.requires_grad_(True)
            S2 = S.coalesce()
            self.assertTrue(S2.is_coalesced())
            return torch._C._WeakTensorRef(S2)

        ref = test_sparse_sum()
        self.assertTrue(ref.expired())

    @dtypes(torch.double)
    def test_ctor_large_sizes(self, device, dtype):
        # Test that integer overflow is detected when computing numel
        # of a sparse tensor with large dimensions (gh-57416). Notice
        # that numel is computed internally when constructing a
        # tensor, hence the overflow may appear during the tensor
        # construction step.
        N = 100000
        indices = torch.tensor([[N, N - 1]] * 4, dtype=torch.int64, device=device)
        values = torch.tensor([1, 2], dtype=dtype, device=device)
        self.assertRaises(RuntimeError,
                          lambda: torch.sparse_coo_tensor(
                              indices, values, (N + 1,) * 4, device=device))

    @dtypes(torch.double, torch.cdouble)
    def test_ctor_size_checks(self, device, dtype):
        indices = self.index_tensor([
            [0, 0, 0],
            [0, 3, 0],
            [0, 0, 0],
            [0, 0, 0],
        ], device=device)
        values = torch.tensor([2, 1, 3, 4], dtype=dtype, device=device)

        # indices inconsistent with size
        self.assertRaises(
            RuntimeError,
            lambda: self.sparse_tensor(indices, values, torch.Size([2, 1, 1])))

        # values inconsistent with size
        values = torch.tensor([
            [2, 1, 2, 1],
            [1, 0, 5, 2],
        ], dtype=dtype, device=device)
        self.assertRaises(
            RuntimeError,
            lambda: self.sparse_tensor(indices, values, torch.Size([2, 4, 2, 1])))

    @dtypes(*floating_and_complex_types_and(torch.float16, torch.bfloat16))
    @unittest.skipIf(TEST_WITH_CROSSREF, "generator unsupport triggers assertion error")
    @gradcheck_semantics()
    def test_to_dense_with_gradcheck(self, device, dtype, gradcheck):

        def test_tensor(x, res):
            x.to_dense()  # Tests triple to_dense for memory corruption
            x.to_dense()
            x.to_dense()
            dense_x = x.to_dense()
            safe_dense_x = self.safeToDense(x)
            dense_x = dense_x.to(res.dtype)
            safe_dense_x = safe_dense_x.to(res.dtype)
            self.assertEqual(res, dense_x)
            self.assertEqual(res, safe_dense_x)

            # Only run autograd test for float64
            if x.dtype != torch.float64:
                return

            def fn(x):
                return x.to_dense(masked_grad=gradcheck.masked)
            x.requires_grad_(True)
            gradcheck(fn, (x,))

        for value_type in [torch.double, torch.cdouble]:
            i = self.index_tensor([
                [0, 1, 2, 2],
                [0, 0, 0, 3],
                [0, 0, 1, 4],
            ], device=device)
            # we don't have to_dense for half types on CPU because it is implemented
            # with a slower add_ operation
            v = torch.tensor([2, 1, 3, 4], dtype=dtype, device=device)
            x = self.sparse_tensor(i, v, torch.Size([3, 4, 5]), dtype=value_type, device=device)
            res = torch.tensor([
                [[2, 0, 0, 0, 0],
                 [0, 0, 0, 0, 0],
                 [0, 0, 0, 0, 0],
                 [0, 0, 0, 0, 0]],
                [[1, 0, 0, 0, 0],
                 [0, 0, 0, 0, 0],
                 [0, 0, 0, 0, 0],
                 [0, 0, 0, 0, 0]],
                [[0, 3, 0, 0, 0],
                 [0, 0, 0, 0, 0],
                 [0, 0, 0, 0, 0],
                 [0, 0, 0, 0, 4]],
            ], dtype=dtype, device=device)

            test_tensor(x, res)
            test_tensor(res, res)

            i = self.index_tensor([
                [0, 1, 2, 2],
                [0, 0, 0, 3],
                [0, 0, 1, 4],
            ], device=device)
            v = torch.empty(4, 0, dtype=dtype, device=device)
            x = self.sparse_tensor(i, v, torch.Size([3, 4, 5, 0]), dtype=value_type, device=device)
            res = torch.empty((3, 4, 5, 0), dtype=dtype, device=device)
            test_tensor(x, res)

    @coalescedonoff
    @dtypes(torch.float16, torch.bfloat16, torch.float64, torch.int, torch.cfloat, torch.cdouble)
    def test_to_sparse(self, device, dtype, coalesced):
        shape = [5, 2, 10, 4]
        max_nnz = 1
        for value_type in [torch.double, torch.cdouble]:
            for dim, dim_sz in enumerate(shape, 1):
                max_nnz *= dim_sz
                rnnz = torch.randint(2, max_nnz, (1,)).item()
                for nnz in [0, 1, rnnz]:
                    expected, _, _ = self._gen_sparse(dim, nnz, shape, dtype=value_type, device=device,
                                                      coalesced=coalesced)
                    expected = expected.to(dtype)

                    d = expected.to_dense()
                    result = d.to_sparse(dim)
                    self.assertEqual(d, result.to_dense())
                    self.assertEqual(expected.size(), result.size())
                    self.assertEqual(dim, result.sparse_dim())

    @dtypes(torch.double, torch.cdouble)
    def test_sparse_bool(self, device, dtype):
        a = torch.tensor([True, False], dtype=dtype, device=device).to(torch.bool)
        b = a.to_sparse().to_dense()
        self.assertEqual(a, b)

    @dtypes(torch.double, torch.cdouble)
    def test_scalar(self, device, dtype):
        # tensor with value
        a = self.sparse_tensor(self.index_tensor([], device=device).unsqueeze(1), 12.3, [], dtype=dtype, device=device)
        self.assertEqual(1, a._values().numel())
        self.assertEqual(a, a.clone())
        a_coalesced = a.coalesce()
        self.assertTrue(a_coalesced.is_coalesced())
        self.assertEqual(torch.tensor(12.3, dtype=dtype, device=device), a.to_dense())
        self.assertEqual(a, a.to_dense().to_sparse())

        # tensor with multiple values
        a = self.sparse_tensor(self.index_tensor([], device=device).unsqueeze(1).expand(0, 2),
                               [12.3, 12.3], [], dtype=dtype, device=device)
        self.assertEqual(2, a._values().numel())
        self.assertEqual(a, a.clone())
        a_coalesced = a.coalesce()
        self.assertTrue(a_coalesced.is_coalesced())
        self.assertEqual(torch.tensor(12.3 * 2, dtype=dtype, device=device), a.to_dense())
        self.assertEqual(a.coalesce(), a.coalesce().to_dense().to_sparse())

        # tensor without value
        a = self.sparse_empty((), dtype=dtype, device=device)
        self.assertEqual(0, a._values().numel())
        self.assertEqual(a, a.clone())
        a_coalesced = a.coalesce()
        self.assertTrue(a_coalesced.is_coalesced())
        self.assertEqual(torch.tensor(0, dtype=dtype, device=device), a.to_dense())
        self.assertEqual(a, a.to_dense().to_sparse())

    @dtypes(torch.double, torch.cdouble)
    def test_shared(self, device, dtype):
        i = self.index_tensor([[2]], device=device)
        v = torch.tensor([5], dtype=dtype, device=device)
        x = self.sparse_tensor(i, v, torch.Size([3]))
        v[0] = 6
        self.assertEqual(torch.tensor([0, 0, 6], dtype=dtype, device=device), self.safeToDense(x))
        i[0][0] = 0
        self.assertEqual(torch.tensor([6, 0, 0], dtype=dtype, device=device), self.safeToDense(x))

        i = self.index_tensor([[2]], device=device)
        v = torch.empty((1, 0), dtype=dtype, device=device)
        x = self.sparse_tensor(i, v, torch.Size([3, 0]))
        i[0][0] = 0
        self.assertEqual(torch.empty((3, 0), dtype=dtype, device=device), self.safeToDense(x))

    @dtypes(torch.double, torch.cdouble)
    @unittest.skipIf(TEST_WITH_CROSSREF, "generator unsupport triggers assertion error")
    @gradcheck_semantics()
    def test_to_dense_hybrid(self, device, dtype, gradcheck):

        def test_tensor(x, res):
            x.to_dense()  # Tests double to_dense for memory corruption
            x.to_dense()
            x.to_dense()
            self.assertEqual(res, x.to_dense())
            self.assertEqual(res, self.safeToDense(x))

            def fn(x):
                return x.to_dense(masked_grad=gradcheck.masked)
            x.requires_grad_(True)
            gradcheck(fn, (x,))

        i = self.index_tensor([
            [0, 1, 2, 2],
            [0, 0, 0, 3],
        ], device=device)
        v = torch.tensor([[2, 3], [1, 2], [3, 4], [4, 5]], dtype=dtype, device=device)
        x = self.sparse_tensor(i, v, torch.Size([3, 4, 2]))
        res = torch.tensor([
            [[2, 3],
             [0, 0],
             [0, 0],
             [0, 0]],
            [[1, 2],
             [0, 0],
             [0, 0],
             [0, 0]],
            [[3, 4],
             [0, 0],
             [0, 0],
             [4, 5]],
        ], dtype=dtype, device=device)
        test_tensor(x, res)

        i = self.index_tensor([
            [0, 1, 2, 2],
            [0, 0, 0, 3],
        ], device=device)
        v = torch.empty((4, 2, 0), dtype=dtype, device=device)
        x = self.sparse_tensor(i, v, torch.Size([3, 4, 2, 0]))
        res = torch.empty((3, 4, 2, 0), dtype=dtype, device=device)
        test_tensor(x, res)

    @dtypes(torch.double, torch.cdouble)
    def test_contig(self, device, dtype):
        def test_tensor(x, exp_i, exp_v):
            x = x.coalesce()
            self.assertEqual(exp_i, x._indices())
            self.assertEqual(exp_v, x._values())

        i = self.index_tensor([
            [1, 0, 35, 14, 39, 6, 71, 66, 40, 27],
            [92, 31, 62, 50, 22, 65, 89, 74, 56, 34],
        ], device=device)
        v = torch.tensor([1, 2, 3, 4, 5, 6, 7, 8, 9, 10], dtype=dtype, device=device)
        x = self.sparse_tensor(i, v, torch.Size([100, 100]))
        exp_i = self.index_tensor([
            [0, 1, 6, 14, 27, 35, 39, 40, 66, 71],
            [31, 92, 65, 50, 34, 62, 22, 56, 74, 89],
        ], device=device)
        exp_v = torch.tensor([2, 1, 6, 4, 10, 3, 5, 9, 8, 7], dtype=dtype, device=device)
        test_tensor(x, exp_i, exp_v)

        i = self.index_tensor([
            [2, 0, 2, 1],
            [0, 0, 3, 0],
            [1, 0, 4, 0],
        ], device=device)
        v = torch.tensor([3, 2, 4, 1], dtype=dtype, device=device)
        x = self.sparse_tensor(i, v, torch.Size([3, 4, 5]))
        exp_i = self.index_tensor([
            [0, 1, 2, 2],
            [0, 0, 0, 3],
            [0, 0, 1, 4],
        ], device=device)
        exp_v = torch.tensor([2, 1, 3, 4], dtype=dtype, device=device)
        test_tensor(x, exp_i, exp_v)

        i = self.index_tensor([
            [2, 0, 2, 1],
            [0, 0, 3, 0],
            [1, 0, 4, 0],
        ], device=device)
        v = torch.empty([4, 0], dtype=dtype, device=device)
        x = self.sparse_tensor(i, v, torch.Size([3, 4, 5, 0]))
        exp_i = self.index_tensor([
            [0, 1, 2, 2],
            [0, 0, 0, 3],
            [0, 0, 1, 4],
        ], device=device)
        exp_v = torch.empty([4, 0], dtype=dtype, device=device)
        test_tensor(x, exp_i, exp_v)

        # Duplicate indices
        i = self.index_tensor([
            [0, 0, 2, 0],
            [0, 0, 3, 0],
            [0, 0, 4, 0],
        ], device=device)
        v = torch.tensor([3, 2, 4, 1], dtype=dtype, device=device)
        x = self.sparse_tensor(i, v, torch.Size([3, 4, 5]))
        exp_i = self.index_tensor([
            [0, 2],
            [0, 3],
            [0, 4],
        ], device=device)
        exp_v = torch.tensor([6, 4], dtype=dtype, device=device)
        test_tensor(x, exp_i, exp_v)

        i = self.index_tensor([
            [0, 0, 2, 0],
            [0, 0, 3, 0],
            [0, 0, 4, 0],
        ], device=device)
        v = torch.empty([4, 0], dtype=dtype, device=device)
        x = self.sparse_tensor(i, v, torch.Size([3, 4, 5, 0]))
        exp_i = self.index_tensor([
            [0, 2],
            [0, 3],
            [0, 4],
        ], device=device)
        exp_v = torch.empty([2, 0], dtype=dtype, device=device)
        test_tensor(x, exp_i, exp_v)

    @dtypes(torch.double, torch.cdouble)
    def test_contig_hybrid(self, device, dtype):
        def test_tensor(x, exp_i, exp_v):
            x = x.coalesce()
            self.assertEqual(exp_i, x._indices())
            self.assertEqual(exp_v, x._values())

        i = self.index_tensor([
            [1, 0, 35, 14, 39, 6, 71, 66, 40, 27],
            [92, 31, 62, 50, 22, 65, 89, 74, 56, 34],
        ], device=device)
        v = torch.tensor([
            [1, 2], [2, 3], [3, 4], [4, 5], [5, 6],
            [6, 7], [7, 8], [8, 9], [9, 10], [10, 11],
        ], dtype=dtype, device=device)
        x = self.sparse_tensor(i, v, torch.Size([100, 100, 2]))
        exp_i = self.index_tensor([
            [0, 1, 6, 14, 27, 35, 39, 40, 66, 71],
            [31, 92, 65, 50, 34, 62, 22, 56, 74, 89],
        ], device=device)
        exp_v = torch.tensor([
            [2, 3], [1, 2], [6, 7], [4, 5], [10, 11],
            [3, 4], [5, 6], [9, 10], [8, 9], [7, 8],
        ], dtype=dtype, device=device)
        test_tensor(x, exp_i, exp_v)

        i = self.index_tensor([
            [2, 0, 2, 1],
            [0, 0, 3, 0],
            [1, 0, 4, 0],
        ], device=device)
        v = torch.tensor([[3, 3, 3], [2, 2, 2], [4, 4, 4], [1, 1, 1]], dtype=dtype, device=device)
        x = self.sparse_tensor(i, v, torch.Size([3, 4, 5, 3]))
        exp_i = self.index_tensor([
            [0, 1, 2, 2],
            [0, 0, 0, 3],
            [0, 0, 1, 4],
        ], device=device)
        exp_v = torch.tensor([[2, 2, 2], [1, 1, 1], [3, 3, 3], [4, 4, 4]], dtype=dtype, device=device)
        test_tensor(x, exp_i, exp_v)

        i = self.index_tensor([
            [2, 0, 2, 1],
            [0, 0, 3, 0],
            [1, 0, 4, 0],
        ], device=device)
        v = torch.empty([4, 3, 0], dtype=dtype, device=device)
        x = self.sparse_tensor(i, v, torch.Size([3, 4, 5, 3, 0]))
        exp_i = self.index_tensor([
            [0, 1, 2, 2],
            [0, 0, 0, 3],
            [0, 0, 1, 4],
        ], device=device)
        exp_v = torch.empty([4, 3, 0], dtype=dtype, device=device)
        test_tensor(x, exp_i, exp_v)

        # Duplicate indices
        i = self.index_tensor([
            [0, 0, 2, 0],
            [0, 0, 3, 0],
            [0, 0, 4, 0],
        ], device=device)
        v = torch.tensor([[3, 2, 3], [2, 1, 1], [4, 3, 4], [1, 1, 1]], dtype=dtype, device=device)
        x = self.sparse_tensor(i, v, torch.Size([3, 4, 5, 3]))
        exp_i = self.index_tensor([
            [0, 2],
            [0, 3],
            [0, 4],
        ], device=device)
        exp_v = torch.tensor([[6, 4, 5], [4, 3, 4]], dtype=dtype, device=device)
        test_tensor(x, exp_i, exp_v)

        i = self.index_tensor([
            [0, 0, 2, 0],
            [0, 0, 3, 0],
            [0, 0, 4, 0],
        ], device=device)
        v = torch.empty([4, 3, 0], dtype=dtype, device=device)
        x = self.sparse_tensor(i, v, torch.Size([3, 4, 5, 3, 0]))
        exp_i = self.index_tensor([
            [0, 2],
            [0, 3],
            [0, 4],
        ], device=device)
        exp_v = torch.empty([2, 3, 0], dtype=dtype, device=device)
        test_tensor(x, exp_i, exp_v)

    @coalescedonoff
    @dtypes(torch.double, torch.cdouble)
    def test_clone(self, device, dtype, coalesced):
        def test_shape(sparse_dims, nnz, with_size):
            x = self._gen_sparse(sparse_dims, nnz, with_size, dtype, device, coalesced)[0]
            if not coalesced:
                self.assertFalse(x.is_coalesced())
                y = x.clone()
                self.assertFalse(y.is_coalesced())
            x = x.coalesce()
            self.assertTrue(x.is_coalesced())
            y = x.clone()
            self.assertTrue(y.is_coalesced())

        test_shape(4, 20, 5)
        test_shape(3, 10, [100, 100, 100, 5, 5, 5, 0])
        test_shape(3, 0, [0, 0, 100, 5, 5, 5, 0])

    @coalescedonoff
    @dtypes(torch.double, torch.cdouble, torch.bfloat16)
    @precisionOverride({torch.bfloat16: 2e-2})
    def test_Sparse_to_Sparse_copy_(self, device, dtype, coalesced):
        # This is for testing torch.copy_(SparseTensor, SparseTensor)
        sparse_dims = 3
        nnz = 10
        sizes = [2, 3, 4, 5]  # hybrid sparse
        x1, _, _ = self._gen_sparse(sparse_dims, nnz, sizes, dtype, device, coalesced)
        x2, _, _ = self._gen_sparse(sparse_dims, nnz + 10, sizes, dtype, device, coalesced)

        # test copy
        x2_dense = x2.to_dense()
        x1.copy_(x2)
        self.assertEqual(x2_dense, x1.to_dense())

        # test type conversion (when x1.copy_(x2), x1.dtype should stay the same)
        x1 = x1.to(torch.float32)

        x2 = x2.to(torch.float16)
        x1_dtype = x1.dtype
        x1.copy_(x2)
        self.assertEqual(x1_dtype, x1.dtype)

        x2 = x2.to(torch.float64)
        x1_dtype = x1.dtype
        x1.copy_(x2)
        self.assertEqual(x1_dtype, x1.dtype)

        # test no broadcast
        self.assertRaises(RuntimeError, lambda: x1.copy_(x2.narrow_copy(0, 0, 1)))

        # test raise error on copy_() between dense and sparse Tensors
        self.assertRaises(RuntimeError, lambda: x1.copy_(torch.randn(5, 5)))

        # test autograd
        x1, _, _ = self._gen_sparse(sparse_dims, nnz, sizes, dtype, device, coalesced)
        x2, _, _ = self._gen_sparse(sparse_dims, nnz + 10, sizes, dtype, device, coalesced)
        x2.requires_grad_(True)
        x1.copy_(x2)
        y = x1 * 2
        x2_clone = x2.clone()
        y.backward(x2_clone)
        expected_grad = x2_clone * 2
        self.assertEqual(expected_grad.to_dense(), x2.grad.to_dense())
        self.assertEqual(None, x1.grad)

    @coalescedonoff
    @unittest.skipIf(torch.cuda.device_count() < 2, "no multi-GPU")
    @dtypes(torch.double, torch.cdouble)
    def test_Sparse_to_Sparse_copy_multi_gpu(self, device, dtype, coalesced):
        # This is for testing torch.copy_(SparseTensor, SparseTensor) across GPU devices
        sparse_dims = 3
        nnz = 10
        sizes = [2, 3, 4, 5]  # hybrid sparse
        x1, _, _ = self._gen_sparse(sparse_dims, nnz, sizes, dtype, device, coalesced)
        x2, _, _ = self._gen_sparse(sparse_dims, nnz + 10, sizes, dtype, device, coalesced)
        x1 = x1.to('cuda:0')

        def test_cross_device(x1, x2):
            x1_device = x1.device
            x1.copy_(x2)
            self.assertEqual(x2.to('cuda:0').to_dense(), x1.to_dense())
            self.assertEqual(x1_device, x1.device)

        test_cross_device(x1, x2.to('cuda:1'))  # test across gpu devices
        test_cross_device(x1, x2.to('cpu'))  # test between cpu and gpu

        # test autograd
        x2 = x2.to('cuda:1')
        x2.requires_grad_(True)
        x1.copy_(x2)
        y = x1 * 2
        x2_clone = x2.clone().to('cuda:0')
        y.backward(x2_clone)
        expected_grad = x2_clone * 2
        self.assertEqual(expected_grad.to_dense(), x2.grad.to('cuda:0').to_dense())
        self.assertEqual(None, x1.grad)

    @onlyCUDA
    def test_cuda_empty(self, device):
        def test_tensor(x):
            y = x.to(device)
            self.assertEqual(x.sparse_dim(), y.sparse_dim())
            self.assertEqual(x.dense_dim(), y.dense_dim())
            x = y.cpu()
            self.assertEqual(y.sparse_dim(), x.sparse_dim())
            self.assertEqual(y.dense_dim(), x.dense_dim())

        x = torch.sparse_coo_tensor((2, 3, 4), dtype=torch.float32)
        test_tensor(x)

        x = torch.sparse_coo_tensor((2, 3, 4), dtype=torch.float16)
        test_tensor(x)

        x = torch.sparse_coo_tensor((2, 3, 4), dtype=torch.float16)
        test_tensor(x)

        x = torch.sparse_coo_tensor((2, 3, 4, 0), dtype=torch.float32)
        test_tensor(x)

    @coalescedonoff
    @dtypes(torch.double, torch.cdouble)
    def test_transpose(self, device, dtype, coalesced):
        def test_shape(sparse_dims, nnz, with_size):
            x = self._gen_sparse(sparse_dims, nnz, with_size, dtype, device, coalesced)[0]
            y = self.safeToDense(x)

            for i, j in itertools.combinations(range(4), 2):
                x = x.transpose_(i, j)
                y = y.transpose(i, j)
                self.assertEqual(self.safeToDense(x), y)

                x = x.transpose(i, j)
                y = y.transpose(i, j)
                self.assertEqual(self.safeToDense(x), y)

        test_shape(4, 6, 3)
        test_shape(4, 3, [7, 7, 7, 3, 3, 3, 0])
        test_shape(4, 0, [0, 0, 7, 3, 3, 3, 0])

    @coalescedonoff
    @dtypes(torch.double, torch.cdouble)
    @unittest.skipIf(TEST_WITH_CROSSREF, "generator unsupport triggers assertion error")
    @gradcheck_semantics()
    def test_permute(self, device, dtype, coalesced, gradcheck):
        # trivial checks
        s = torch.rand(3, 3, 3, device=device, dtype=dtype).to_sparse()
        with self.assertRaisesRegex(RuntimeError, "does not match the length"):
            s.permute(dims=(1, 0))
        with self.assertRaisesRegex(RuntimeError, "duplicate dims"):
            s.permute(dims=(1, 1, 1))

        def test_shape(sparse_dims, nnz, with_size):
            ndim = len(with_size)
            valid_sparse_dims = torch.arange(-ndim, -ndim + sparse_dims)
            valid_dense_dims = torch.arange(-ndim + sparse_dims, 0)

            for dims in itertools.permutations(range(-ndim, 0)):
                s = self._gen_sparse(sparse_dims, nnz, with_size, dtype, device, coalesced)[0]
                d = self.safeToDense(s)

                dims_sparse, _ = torch.tensor(dims[:sparse_dims]).sort()
                dims_dense, _ = torch.tensor(dims[sparse_dims:]).sort()

                if (valid_sparse_dims == dims_sparse).all() and (valid_dense_dims == dims_dense).all():
                    # if valid permutation, test for correctness
                    s_permuted = s.permute(dims)
                    self.assertEqual(s_permuted, d.permute(dims))

                    # if s is coalesced, and perm does not touch 0-dim,
                    # the result has to be coalesced as well
                    if dims[0] == 0:
                        self.assertEqual(s_permuted.is_coalesced(), s.is_coalesced())
                    else:
                        self.assertFalse(s_permuted.is_coalesced())

                    gradcheck(lambda t: t.permute(dims).to_dense(masked_grad=gradcheck.masked), s.requires_grad_())
                else:
                    # otherwise check if exception is thrown
                    fail_message = "transpositions between sparse and dense dimensions are not allowed"
                    with self.assertRaisesRegex(RuntimeError, fail_message):
                        s.permute(dims)

        test_shape(2, 3, [2, 3, 4, 5])
        test_shape(2, 3, [2, 2, 0])
        # if nnz=0, it is not true that t == t.to_dense().to_sparse()
        # unless t.sparse_dim == t.dim (i.e. t is not hybrid)
        test_shape(3, 0, [0, 0, 2])

    @coalescedonoff
    @onlyCPU
    @dtypes(torch.double)
    def test_coalesce_transpose_mm(self, device, dtype, coalesced):
        def test_shape(di, dj, dk, nnz):
            x, _, _ = self._gen_sparse(2, nnz, [dj, di], dtype, device, coalesced)
            y = torch.randn(dj, dk, dtype=dtype, device=device)

            x_coalesced = x.coalesce()
            self.assertTrue(x_coalesced.is_coalesced())

            x_coalesced_t = x_coalesced.t()
            # Transpose is `colasced`-preserving if the indices tensor is empty.
            self.assertEqual(x_coalesced_t.is_coalesced(), di * nnz == 0)

            res = torch.mm(x_coalesced_t, y)
            expected = torch.mm(self.safeToDense(x_coalesced_t), y)
            self.assertEqual(res, expected)

        test_shape(10, 20, 30, 20)
        test_shape(0, 20, 30, 0)
        test_shape(10, 0, 30, 0)
        test_shape(10, 20, 0, 0)
        test_shape(10, 20, 0, 20)

    @skipIfTorchDynamo("https://github.com/pytorch/torchdynamo/issues/1166")
    @dtypes(torch.double, torch.cdouble)
    def test_t_empty(self, device, dtype):
        def test_in_place(x):
            shape_original = x.shape
            x.t_()
            self.assertEqual(torch.Size([shape_original[1], shape_original[0]]), x.size())
            self.assertEqual(0, x._indices().numel())
            self.assertEqual(0, x._values().numel())
            self.assertEqual(x.sparse_dim(), 2)
            self.assertEqual(x.dense_dim(), 0)

        def test_not_in_place(x):
            shape_original = x.shape
            y = x.t()
            self.assertEqual(torch.Size([shape_original[1], shape_original[0]]), y.size())
            self.assertEqual(0, y._indices().numel())
            self.assertEqual(0, y._values().numel())
            self.assertEqual(x.sparse_dim(), 2)
            self.assertEqual(x.dense_dim(), 0)

        x = self.sparse_empty(2, 3, dtype=dtype, device=device)
        test_in_place(x)
        test_not_in_place(x)

        x = self.sparse_empty(2, 0, dtype=dtype, device=device)
        test_in_place(x)
        test_not_in_place(x)

    @coalescedonoff
    @dtypes(torch.double, torch.cdouble)
    def test_add_zeros(self, device, dtype, coalesced):
        def test_shape(sparse_dims, nnz, sizes):
            x, _, _ = self._gen_sparse(sparse_dims, nnz, sizes, dtype, device, coalesced)
            zeros = torch.sparse_coo_tensor(sizes, device=x.device)
            r1 = zeros + x
            r2 = x + zeros
            self.assertEqual(r1, x)
            self.assertEqual(r2, x)

        test_shape(1, 20, [1])
        test_shape(4, 20, [3, 17, 19, 5])
        test_shape(2, 20, [3, 17, 19, 5])
        test_shape(2, 20, [3, 17, 19, 0])

    @dtypes(torch.double, torch.cdouble)
    def test_add_sub_nnz(self, device, dtype):
        # nnz should not grow unbounded (gh-34964)
        x = torch.randn(10, dtype=dtype, device=device).to_sparse()
        x.add_(x)
        x.add_(x)
        self.assertLessEqual(x._nnz(), 10)

        x.sub_(2 * x)
        x.sub_(2 * x)
        self.assertLessEqual(x._nnz(), 10)

    @coalescedonoff
    @dtypes(torch.double, torch.cdouble)
    def test_cat(self, device, dtype, coalesced):
        # shapes: list of tuples (sparse_dims, nnz, sizes)
        def test_shapes(shapes, dim, fail_message=None):
            inputs = [self._gen_sparse(shape[0], shape[1], shape[2], dtype, device, coalesced)[0]
                      for shape in shapes]
            if fail_message:
                with self.assertRaisesRegex(RuntimeError, fail_message):
                    torch.cat(inputs, dim)
            else:
                result = torch.cat(inputs, dim)
                dense_result = torch.cat([t.to_dense() for t in inputs], dim)
                self.assertEqual(dense_result, result.to_dense())

        test_shapes(
            [(3, 10, [2, 3, 4]), (3, 10, [2, 1, 4]), (3, 10, [2, 4, 4])], 1)

        # mismatched sizes
        test_shapes([(3, 10, [2, 3, 4]), (3, 10, [2, 1, 4])], 0,
                    "All tensors must have the same shape: \\[2, 3, 4].*\\[2, 1, 4]")
        # hybrid sparse/dense
        test_shapes(
            [(2, 10, [2, 3, 4]), (2, 10, [2, 1, 4]), (2, 10, [2, 4, 4])], 1)
        # cat along dense dim
        test_shapes([(2, 10, [2, 3, 4]), (2, 10, [2, 3, 7])], 2)
        test_shapes([(1, 10, [2, 3, 4]), (1, 10, [2, 3, 4])], 1)
        test_shapes([(1, 10, [2, 3, 4]), (1, 10, [2, 3, 4])], 2)
        # mismatched dimensions
        test_shapes([(2, 10, [2, 3, 4]), (3, 10, [2, 3, 4])], 0,
                    "All tensors must have the same.*2, 1, but tensor at position 1 has 3, 0.")
        # wrapped dimension
        test_shapes(
            [(3, 10, [2, 3, 4]), (3, 10, [2, 1, 4]), (3, 10, [2, 4, 4])], -2)

        # sparse with dense
        sp = self._gen_sparse(3, 10, [2, 3, 4], dtype, device, coalesced)[0]
        dn = sp.to_dense()
        with self.assertRaisesRegex(RuntimeError,
                                    "Concatenating sparse tensors, but a dense tensor was found at position 1."):
            torch.cat((sp, dn))

    @coalescedonoff
    @dtypes(torch.double, torch.cdouble)
    def test_unsqueeze(self, device, dtype, coalesced):
        def test_shape(sparse_dims, nnz, sizes, unsqueeze_dim, fail_message=None):
            x, _, _ = self._gen_sparse(sparse_dims, nnz, sizes, dtype, device, coalesced)
            if fail_message:
                with self.assertRaisesRegex(IndexError, fail_message):
                    torch.unsqueeze(x, unsqueeze_dim)
            else:
                result = torch.unsqueeze(x, unsqueeze_dim)
                dense_result = torch.unsqueeze(x.to_dense(), unsqueeze_dim)
                self.assertEqual(dense_result, result.to_dense())

        # basic case
        test_shape(3, 10, [5, 7, 11], 0)

        # hybrid sparse/dense, unsqueeze along sparse dim
        test_shape(3, 10, [5, 7, 11, 13, 17], 0)
        test_shape(3, 10, [5, 7, 11, 13, 17], 3)

        # unsqueeze along dense dimensions
        test_shape(3, 10, [5, 7, 11, 13, 17], 4)
        test_shape(3, 10, [5, 7, 11, 13, 17], 5)

        # wrapped dimensions
        test_shape(3, 10, [5, 7, 11, 13, 17], -1)
        test_shape(3, 10, [5, 7, 11, 13, 17], -6)

        # bounds
        test_shape(3, 10, [5, 7, 11, 13, 17], -7, "Dimension out of range")
        test_shape(3, 10, [5, 7, 11, 13, 17], 6, "Dimension out of range")

    @coalescedonoff
    @dtypes(torch.double, torch.cdouble)
    def test_select(self, device, dtype, coalesced):
        def test_shape(sparse_dims, nnz, sizes, select_dim, select_index, fail_message=None):
            x, _, _ = self._gen_sparse(sparse_dims, nnz, sizes, dtype, device, coalesced)
            if fail_message:
                with self.assertRaisesRegex(IndexError, fail_message):
                    torch.select(x, select_dim, select_index)
            else:
                result = torch.select(x, select_dim, select_index)
                if result.is_sparse:
                    result = result.to_dense()
                dense_result = torch.select(x.to_dense(), select_dim, select_index)
                self.assertEqual(dense_result, result)


        sizes = [5, 7, 11, 13, 17]
        # hybrid sparse/dense, select sparse dim, result is dense
        for i in range(sizes[0]):
            test_shape(1, 10, sizes, 0, i)
        test_shape(1, 10, sizes, 0, sizes[0] + 1, r'select[(][)][:] index \d out of range.*')

        # hybrid sparse/dense, select sparse dim, result is sparse
        for d in range(3):
            for i in range(sizes[d]):
                test_shape(3, 10, sizes, d, i)

        # hybrid sparse/dense, select dense dim, result is sparse
        for d in range(1, 3):
            for i in range(sizes[d]):
                test_shape(1, 10, sizes, d, i)

    @dtypes(*integral_types())
    def test_select_no_type_promotion(self, device, dtype):
        # see https://github.com/pytorch/pytorch/issues/82150
        idx = torch.tensor([[0, 0, 0, 1, 1, 1], [0, 0, 0, 1, 1, 1]])
        val = torch.ones(6, dtype=dtype)
        s = torch.sparse_coo_tensor(idx, val, size=(3, 3))

        for t in (s, s * torch.tensor(0, dtype=dtype)):
            # empty checks
            self.assertEqual(t.dtype, t[2].dtype)
            self.assertEqual(t.dtype, t[0, 1].dtype)
            # sum should not promote
            self.assertEqual(t.dtype, t[0, 0].dtype)
            self.assertEqual(t.dtype, t[1, 1].dtype)

    @coalescedonoff
    @dtypes(torch.double, torch.cdouble)
    def test_index_select(self, device, dtype, coalesced):
        def test_shape(sparse_dims, nnz, sizes, select_dim, select_index, fail_message=None):
            if isinstance(select_index, int):
                select_index = [select_index]
            if isinstance(select_index, list):
                select_index = torch.tensor(select_index, device=device, dtype=torch.long)
            x, _, _ = self._gen_sparse(sparse_dims, nnz, sizes, dtype, device, coalesced)
            if fail_message:
                with self.assertRaisesRegex(IndexError, fail_message):
                    torch.index_select(x, select_dim, select_index)
            else:
                result = torch.index_select(x, select_dim, select_index)
                if result.is_sparse:
                    result = result.to_dense()
                dense_result = torch.index_select(x.to_dense(), select_dim, select_index)
                self.assertEqual(dense_result, result)

        sizes = [5, 7, 11, 13, 17]
        for d in range(len(sizes)):
            for index in [0, sizes[d] - 1, [0, sizes[d] // 2, sizes[d] - 1]]:
                test_shape(1, 10, sizes, d, index)
                test_shape(len(sizes) // 2, 10, sizes, d, index)
                test_shape(len(sizes), 10, sizes, d, index)

    def _test_index_select_exhaustive_index(self, sizes, dims, device, dtype, coalesced):
        t = make_tensor(sizes, dtype=dtype, device=device)
        t_sparse = t.to_sparse().coalesce() if coalesced else t.to_sparse()
        t_small_sparse, _, _ = self._gen_sparse(len(sizes), 2, sizes, dtype, device, coalesced)
        t_small = t_small_sparse.to_dense()
        for d in dims:
            # NOTE: indices are negative
            idx_dim_d_range = list(range(-sizes[d], 0))
            for idx_len in range(sizes[d], sizes[d] + 1):
                # creates all possible valid indices into dim d of lenght idx_len
                for idx in itertools.product(*itertools.repeat(idx_dim_d_range, idx_len)):
                    t_idx = torch.tensor(idx, dtype=torch.long, device=device)

                    # NOTE: index_select for dense does not support negative indices,
                    # hence + sizes[d]. See https://github.com/pytorch/pytorch/issues/76347

                    # tests the nnz > sizes[d] branch
                    dense_result = t.index_select(d, t_idx + sizes[d])
                    sparse_result = t_sparse.index_select(d, t_idx)
                    self.assertEqual(dense_result, sparse_result)

                    # tests the nnz <= sizes[d] branch
                    small_dense_result = t_small.index_select(d, t_idx + sizes[d])
                    small_sparse_result = t_small_sparse.index_select(d, t_idx)
                    self.assertEqual(small_dense_result, small_sparse_result)

    @coalescedonoff
    @dtypes(torch.double, torch.cdouble)
    def test_index_select_exhaustive_index_small(self, device, dtype, coalesced):
        # will trigger brute-force algo
        self._test_index_select_exhaustive_index((3, 3, 4), range(3), device, dtype, coalesced)

    @coalescedonoff
    @dtypes(torch.double, torch.cdouble)
    def test_index_select_exhaustive_index_large(self, device, dtype, coalesced):
        # will trigger more sophisticated algos
        self._test_index_select_exhaustive_index((100, 50, 3, 3), (2, 3), device, dtype, coalesced)

    @coalescedonoff
    @dtypes(torch.double, torch.cdouble)
    def test_index_select_empty_and_non_contiguous_index(self, device, dtype, coalesced):
        # empty index
        idx_empty = torch.tensor([], dtype=torch.long, device=device)
        t = make_tensor((5, 5), dtype=dtype, device=device)
        res_dense = t.index_select(0, idx_empty)
        res_sparse = t.to_sparse().index_select(0, idx_empty)
        self.assertEqual(res_dense, res_sparse)

        # non-contigous index
        idx = torch.randint(low=0, high=5, size=(10, 2), device=device)[:, 0]

        def run_test(sizes):
            # case nnz > size[d]
            t = make_tensor(sizes, dtype=dtype, device=device)
            res_dense = t.index_select(0, idx)
            res_sparse = t.to_sparse().index_select(0, idx)
            self.assertEqual(res_dense, res_sparse)

            # case nnz <= size[d]
            t_small_sparse, _, _ = self._gen_sparse(len(sizes), 2, sizes, dtype, device, coalesced)
            res_sparse = t_small_sparse.index_select(0, idx)
            res_dense = t_small_sparse.to_dense().index_select(0, idx)
            self.assertEqual(res_dense, res_sparse)

        # brute-force
        run_test((10, 10))
        # more sophisticated algos
        run_test((10, 100, 100))

    @onlyCPU
    @coalescedonoff
    @dtypes(torch.double, torch.cdouble)
    def test_index_select_parallelization(self, device, dtype, coalesced):
        """
        Test with sizes that will trigger parallelization (i.e. with sizes
        that are >= at::internal::GRAIN_SIZE)
        """
        def run_test(nnz, size):
            t_sparse, _, _ = self._gen_sparse(1, nnz, (size,), dtype, device, coalesced)
            t_dense = t_sparse.to_dense()

            # idx_small to (sort) and (binary) search into t_sparse
            idx_small = torch.randint(size, (nnz // 2,), device=device)
            # idx_large to (sort) and (binary) search into idx_large
            # NOTE: when coalesced=True, the (binary) search will be
            # done over t_sparse anyway, as it is already sorted.
            idx_large = torch.randint(size, (nnz * 2,), device=device)
            for idx in (idx_small, idx_large):
                res_dense = t_dense.index_select(0, idx)
                res_sparse = t_sparse.index_select(0, idx)
                self.assertEqual(res_dense, res_sparse)

        # NOTE: GRAIN_SIZE = 32768
        # case nnz <= size[d]
        tlen = 70000  # > 2 * GRAIN_SIZE
        run_test(tlen, tlen)

        # case nnz > size[d]
        run_test(tlen, tlen // 2)

    @onlyCPU
    @coalescedonoff
    @dtypes(torch.double, torch.cdouble)
    def test_mm(self, device, dtype, coalesced):
        def test_shape(di, dj, dk, nnz):
            x, _, _ = self._gen_sparse(2, nnz, [di, dj], dtype, device, coalesced)
            t = torch.randn(di, dk, dtype=dtype, device=device)
            y = torch.randn(dj, dk, dtype=dtype, device=device)
            alpha = random.random()
            beta = random.random()

            res = torch.addmm(t, x, y, beta=beta, alpha=alpha)
            expected = torch.addmm(t, self.safeToDense(x), y, beta=beta, alpha=alpha)
            self.assertEqual(res, expected)

            res = torch.addmm(t, x, y)
            expected = torch.addmm(t, self.safeToDense(x), y)
            self.assertEqual(res, expected)

            res = torch.mm(x, y)
            expected = torch.mm(self.safeToDense(x), y)
            self.assertEqual(res, expected)

        test_shape(10, 100, 100, 20)
        test_shape(100, 1000, 200, 20)
        test_shape(64, 10000, 300, 20)
        test_shape(0, 100, 100, 0)
        test_shape(10, 0, 100, 0)
        test_shape(10, 100, 0, 0)
        test_shape(10, 100, 0, 20)

    @unittest.skipIf(
        IS_WINDOWS and TEST_CUDA,
        "bmm sparse-dense CUDA is not yet supported in Windows, at least up to CUDA 10.1"
    )
    @coalescedonoff
    @dtypes(torch.double)
    def test_bmm(self, device, dtype, coalesced):
        def test_shape(num_mats, dim_i, dim_j, dim_k, nnz):
            a_list = []
            b_list = []
            for mat_idx in range(num_mats):
                a_mat = self._gen_sparse(2, nnz, [dim_i, dim_j], dtype, device, coalesced)[0]
                b_mat = torch.randn([dim_j, dim_k], dtype=dtype, device=device)
                a_list.append(a_mat)
                b_list.append(b_mat)

            a = torch.stack(a_list)
            b = torch.stack(b_list)
            ab = a.bmm(b)

            # Compare each matrix against result from mm()
            for mat_idx in range(num_mats):
                a_mat = a_list[mat_idx]
                b_mat = b_list[mat_idx]
                ab_mat_bmm = ab[mat_idx]
                ab_mat_mm = a_mat.mm(b_mat)
                self.assertEqual(ab_mat_bmm, ab_mat_mm)

        test_shape(10, 10, 100, 99, 20)
        test_shape(10, 100, 1000, 200, 20)
        test_shape(10, 64, 10000, 300, 20)
        test_shape(10, 0, 100, 99, 0)
        test_shape(10, 10, 0, 100, 0)
        test_shape(10, 10, 100, 0, 0)
        test_shape(10, 10, 100, 0, 20)
        test_shape(10, 10, 100, 0, 20)

        a = torch.rand([10, 23, 32], dtype=dtype, device=device)
        a[3] = torch.zeros(23, 32, dtype=dtype, device=device)
        a[6] = torch.zeros(23, 32, dtype=dtype, device=device)
        a = a.to_sparse()
        b = torch.rand([10, 32, 10], dtype=dtype, device=device)
        b[4] = torch.zeros(32, 10, dtype=dtype, device=device)
        b[6] = torch.zeros(32, 10, dtype=dtype, device=device)
        ab = a.bmm(b)
        for mat_idx in range(ab.size(0)):
            ab_mat = ab[mat_idx]
            ab_mat_check = a[mat_idx].mm(b[mat_idx])
            self.assertEqual(ab_mat, ab_mat_check)

        ab_traspose_check = b.transpose(1, 2).to_sparse().bmm(
            a.transpose(1, 2).to_dense()
        ).transpose(1, 2)
        self.assertEqual(ab, ab_traspose_check)

    @onlyCUDA
    @coalescedonoff
    @dtypes(torch.double)
    @unittest.skipIf(
        IS_WINDOWS,
        "bmm sparse-dense CUDA is not yet supported in Windows, at least up to CUDA 10.1"
    )
    def test_bmm_deterministic(self, device, dtype, coalesced):
        def test_shape(num_mats, dim_i, dim_j, dim_k, nnz):
            a_list = []
            b_list = []
            for mat_idx in range(num_mats):
                a_list.append(self._gen_sparse(2, nnz, [dim_i, dim_j], dtype, device, coalesced)[0])
                b_list.append(torch.randn([dim_j, dim_k], dtype=dtype, device=device))

            a = torch.stack(a_list).cuda()
            b = torch.stack(b_list).cuda()
            with DeterministicGuard(torch.are_deterministic_algorithms_enabled()):
                torch.use_deterministic_algorithms(False)
                ab_nondeterministic = torch.bmm(a, b)
                torch.use_deterministic_algorithms(True)
                ab_deterministic = torch.bmm(a, b)
            diff_abs = (ab_deterministic - ab_nondeterministic).abs()
            diff_rel = diff_abs / ab_deterministic.abs()
            diff_rel[torch.isnan(diff_rel)] = 0

            # deterministic and non-deterministic results should either be
            # equal or within a small relative difference
            equal_abs_or_rel = diff_abs.eq(0).logical_or(diff_rel.lt(0.001))
            self.assertTrue(equal_abs_or_rel.all())

        test_shape(10, 10, 100, 99, 20)
        test_shape(10, 100, 1000, 200, 20)
        test_shape(10, 64, 10000, 300, 20)
        test_shape(10, 0, 100, 99, 0)
        test_shape(10, 10, 0, 100, 0)
        test_shape(10, 10, 100, 0, 0)
        test_shape(10, 10, 100, 0, 20)
        test_shape(10, 10, 100, 0, 20)

    @onlyCUDA
    @unittest.skipIf(
        not IS_WINDOWS or not TEST_WITH_ROCM,
        "this test ensures bmm sparse-dense CUDA gives an error when run on Windows with CUDA < 11.0"
    )
    @dtypes(torch.double)
    def test_bmm_windows_error(self, device, dtype):
        a = torch.rand(2, 2, 2, dtype=dtype).to_sparse().cuda()
        b = torch.rand(2, 2, 2, dtype=dtype).cuda()
        with self.assertRaisesRegex(
                RuntimeError,
                "bmm sparse-dense CUDA is not supported on Windows with cuda before 11.0"):
            ab = a.bmm(b)

    @onlyCPU
    @coalescedonoff
    @dtypes(torch.double, torch.cdouble)
    def test_saddmm(self, device, dtype, coalesced):
        def test_shape(di, dj, dk, nnz):
            x = self._gen_sparse(2, nnz, [di, dj], dtype, device, coalesced)[0]
            t = self._gen_sparse(2, nnz, [di, dk], dtype, device, coalesced)[0]
            y = torch.randn(dj, dk, dtype=dtype, device=device)
            alpha = random.random()
            beta = random.random()

            res = torch.saddmm(t, x, y, beta=beta, alpha=alpha)
            expected = torch.addmm(self.safeToDense(t), self.safeToDense(x), y, beta=beta, alpha=alpha)
            self.assertEqual(self.safeToDense(res), expected)

            res = torch.saddmm(t, x, y)
            expected = torch.addmm(self.safeToDense(t), self.safeToDense(x), y)
            self.assertEqual(self.safeToDense(res), expected)

            res = torch.smm(x, y)
            expected = torch.mm(self.safeToDense(x), y)
            self.assertEqual(self.safeToDense(res), expected)

        test_shape(7, 5, 3, 20)
        test_shape(1000, 100, 100, 20)
        test_shape(3000, 64, 300, 20)
        test_shape(0, 100, 100, 0)
        test_shape(1000, 0, 100, 0)
        test_shape(1000, 100, 0, 0)

    @onlyCPU
    @coalescedonoff
    # adding a graph break before self.assertFalse(weight._indices().is_contiguous())
    # makes the test pass so some existent sparse related bug
    @skipIfTorchDynamo("skip")
    @dtypes(torch.double, torch.cdouble)
    def test_sspaddmm(self, device, dtype, coalesced):

        def test_shape(di, dj, dk, nnz):
            x = self._gen_sparse(2, nnz, [di, dj], dtype, device, coalesced)[0]
            t = self._gen_sparse(2, nnz, [di, dk], dtype, device, coalesced)[0]
            y = torch.randn(dj, dk, dtype=dtype, device=device)
            alpha = random.random()
            beta = random.random()

            res = t.sspaddmm(x, y, beta=beta, alpha=alpha)
            expected = torch.addmm(self.safeToDense(t), self.safeToDense(x), y, beta=beta, alpha=alpha)
            self.assertEqual(self.safeToDense(res), expected)

            res = t.sspaddmm(x, y)
            expected = torch.addmm(self.safeToDense(t), self.safeToDense(x), y)
            self.assertEqual(self.safeToDense(res), expected)

        test_shape(7, 5, 3, 20)
        test_shape(1000, 100, 100, 20)
        test_shape(3000, 64, 300, 20)
        test_shape(0, 100, 100, 0)
        test_shape(1000, 0, 100, 0)
        test_shape(1000, 100, 0, 0)

        # Test code from issue https://github.com/pytorch/pytorch/issues/45113
        batch_size, input_size, hidden_size = 5, 3, 7

        # Create coalesced sparse tensor with non-contiguous indices
        weight = torch.randn(hidden_size, input_size, dtype=dtype, device=device).to_sparse()
        self.assertTrue(weight.is_coalesced())
        non_contig_indices = weight.indices().mT.contiguous().mT
        weight = torch.sparse_coo_tensor(
            indices=non_contig_indices, values=weight.values(), size=weight.shape)
        weight._coalesced_(True)
        self.assertFalse(weight._indices().is_contiguous())
        # Create un/coalesced sparse tensor
        bias = torch.randn((hidden_size, 1), dtype=dtype, device=device).to_sparse()
        bias = torch.cat([bias] * batch_size, dim=1)

        if coalesced:
            bias = bias.coalesce()

        x = torch.randn(input_size, batch_size, dtype=dtype, device=device)
        res = bias.sspaddmm(weight, x)

        true_result = (bias.to_dense() + torch.matmul(weight.to_dense(), x)).to_sparse()
        self.assertEqual(self.safeToDense(res), self.safeToDense(true_result))

    @unittest.skipIf(TEST_WITH_CROSSREF, "generator unsupport triggers assertion error")
    @coalescedonoff
    @dtypes(torch.double, torch.cdouble, torch.bfloat16)
    def test_sparse_addmm(self, device, dtype, coalesced):
        if dtype is torch.bfloat16:
            # RuntimeError: "addmm_sparse_dense" not implemented for 'BFloat16'
            self.skipTest('See https://github.com/pytorch/pytorch/issues/73145')

        def test_shape(m, n, p, nnz, broadcast, alpha_beta=None):
            if alpha_beta is None:
                alpha = random.random()
                beta = random.random()
            else:
                alpha, beta = alpha_beta
            if broadcast:
                D1 = make_tensor((), dtype=dtype, device=device, requires_grad=True)
            else:
                D1 = make_tensor([n, p], dtype=dtype, device=device, requires_grad=True)
            D2 = make_tensor([m, p], dtype=dtype, device=device, requires_grad=True)
            S = self._gen_sparse(2, nnz, [n, m], dtype, device, coalesced)[0]
            S_dense = S.to_dense().requires_grad_(True)
            S.requires_grad_(True)
            Y = torch.sparse.addmm(D1, S, D2, beta=beta, alpha=alpha)
            Y_dense = torch.addmm(D1, S_dense, D2, beta=beta, alpha=alpha)
            self.assertEqual(Y, Y_dense)

            def fn(S, D1, D2, beta=beta, alpha=alpha):
                return torch.sparse.addmm(D1, S, D2, beta=beta, alpha=alpha)
            gradcheck(fn, (S, D1, D2), masked=True)

        test_shape(7, 8, 9, 20, False, None)
        test_shape(7, 8, 9, 20, True, None)
        test_shape(7, 8, 9, 20, False, (1, 0))
        test_shape(7, 8, 9, 20, True, (1, 0))
        test_shape(7, 8, 9, 20, False, (1, 1))
        test_shape(7, 8, 9, 20, True, (1, 1))

    @coalescedonoff
    @dtypes(torch.double)
    @unittest.skipIf(TEST_WITH_CROSSREF, "generator unsupport triggers assertion error")
    def test_sparse_mm(self, device, dtype, coalesced):
        def test_shape(d1, d2, d3, nnz, transposed):
            if transposed:
                D = torch.randn(d3, d2, dtype=dtype,
                                device=device).t_().requires_grad_(True)
            else:
                D = torch.randn(d2, d3, dtype=dtype, device=device).requires_grad_(True)
            S = self._gen_sparse(2, nnz, [d1, d2], dtype, device, coalesced)[0]
            S_dense = S.to_dense().requires_grad_(True)
            S.requires_grad_(True)
            self.assertEqual(torch.sparse.mm(S, D), torch.mm(S_dense, D))

            def fn(S, D):
                return torch.sparse.mm(S, D)
            gradcheck(fn, (S, D), masked=True)

        test_shape(7, 8, 9, 20, False)
        test_shape(7, 8, 9, 20, True)

    @coalescedonoff
    @dtypes(torch.double)
    @unittest.skipIf(TEST_WITH_CROSSREF, "generator unsupport triggers assertion error")
    @gradcheck_semantics()
    def test_sparse_mul(self, device, dtype, coalesced, gradcheck):
        # https://github.com/pytorch/pytorch/issues/79914
        a = torch.tensor([[0., 1]], dtype=dtype, device=device).to_sparse().requires_grad_(True)
        b = torch.tensor([[0., 1]], dtype=dtype, device=device).to_sparse().requires_grad_(True)
        gradcheck(lambda x, y: torch.sparse.sum(x * y).to_dense(masked_grad=gradcheck.masked), [a, b])

        def test_shape(sparse_dims, nnz, with_shape):
            a = self._gen_sparse(sparse_dims, nnz, with_shape, dtype, device, coalesced)[0].requires_grad_(True)
            b = self._gen_sparse(sparse_dims, nnz, with_shape, dtype, device, coalesced)[0].requires_grad_(True)

            self.assertEqual((a * b).to_dense(), a.to_dense() * b.to_dense(), masked=True)
            gradcheck(lambda x, y: (x * y).to_dense(), [a, b])
            # Issues with 0-dim indices/values
            gradcheck(lambda x, y: torch.sparse.sum(x * y).to_dense(), [a, b], masked=True)

        # TODO: Re-enable these
        # test_shape(2, 3, [2, 3, 4, 5])
        # test_shape(2, 3, [2, 2, 0])

    @coalescedonoff
    @dtypes(torch.double)
    def test_dsmm(self, device, dtype, coalesced):
        def test_shape(di, dj, dk, nnz):
            x = self._gen_sparse(2, nnz, [di, dj], dtype, device, coalesced)[0]
            y = self.randn(dj, dk, dtype=dtype, device=device)

            res = torch.dsmm(x, y)
            expected = torch.mm(self.safeToDense(x), y)
            self.assertEqual(res, expected)

        test_shape(7, 5, 3, 20)
        test_shape(1000, 100, 100, 20)
        test_shape(3000, 64, 300, 20)
        test_shape(0, 100, 100, 0)
        test_shape(1000, 0, 100, 0)
        test_shape(1000, 100, 0, 0)
        test_shape(1000, 100, 0, 20)

    @coalescedonoff
    @dtypes(torch.double)
    def test_hsmm(self, device, dtype, coalesced):
        def test_shape(di, dj, dk, nnz):
            x = self._gen_sparse(2, nnz, [di, dj], dtype, device, coalesced)[0]
            y = self.randn(dj, dk, dtype=dtype, device=device)

            res = torch.hsmm(x, y)
            expected = torch.mm(self.safeToDense(x), y)
            self.assertEqual(res.to_dense(), expected)

        test_shape(7, 5, 3, 20)
        test_shape(1000, 100, 100, 20)
        test_shape(3000, 64, 300, 20)
        test_shape(0, 100, 100, 0)
        test_shape(1000, 0, 100, 0)
        test_shape(1000, 100, 0, 0)
        test_shape(1000, 100, 0, 20)

    @coalescedonoff
    @dtypes(torch.double)
    def test_spadd(self, device, dtype, coalesced):

        def _test_spadd_shape(nnz, shape_i, shape_v=None):
            shape = shape_i + (shape_v or [])
            x, _, _ = self._gen_sparse(len(shape_i), nnz, shape, dtype, device, coalesced)
            y = self.randn(*shape, dtype=dtype, device=device)
            r = random.random()

            res = torch.add(y, x, alpha=r)
            expected = y + r * self.safeToDense(x)

            self.assertEqual(res, expected)

            # Non contiguous dense tensor
            s = list(shape)
            s[0] = shape[-1]
            s[-1] = shape[0]
            y = self.randn(*s, dtype=dtype, device=device)
            y.transpose_(0, len(s) - 1)
            r = random.random()

            res = torch.add(y, x, alpha=r)
            expected = y + r * self.safeToDense(x)

            self.assertEqual(res, expected)

            x, i, v = self._gen_sparse(len(shape_i), nnz, shape, dtype, device, coalesced)
            nnz = i.size(1)

            # Non contiguous sparse indices tensor
            x_ = self.sparse_tensor(i[:, ::2], v[:(nnz + 1) // 2], x.shape, dtype=dtype, device=device)
            res = torch.add(y, x_, alpha=r)
            expected = y + r * self.safeToDense(x_)
            self.assertEqual(res, expected)

            # Non contiguous sparse values tensor

            x_ = self.sparse_tensor(i[:, :(nnz + 1) // 2], v[::2], x.shape, dtype=dtype, device=device)
            res = torch.add(y, x_, alpha=r)
            expected = y + r * self.safeToDense(x_)
            self.assertEqual(res, expected)

            # Non contiguous sparse indices and values tensors
            x_ = self.sparse_tensor(i[:, 1::2], v[1::2], x.shape, dtype=dtype, device=device)
            res = torch.add(y, x_, alpha=r)
            expected = y + r * self.safeToDense(x_)
            self.assertEqual(res, expected)

        def _test_spadd():
            _test_spadd_shape(10, [5, 6])
            _test_spadd_shape(10, [10, 10, 10])
            _test_spadd_shape(10, [50, 30, 20])
            _test_spadd_shape(10, [5, 5, 5, 5, 5, 5])
            _test_spadd_shape(0, [0, 30, 20])
            _test_spadd_shape(0, [50, 0, 20])
            _test_spadd_shape(0, [50, 30, 0])

        def _test_spadd_hybrid():
            _test_spadd_shape(10, [5, 6], [2, 3])
            _test_spadd_shape(10, [10, 10, 10], [3])
            _test_spadd_shape(10, [50, 30, 20], [2])
            _test_spadd_shape(10, [5, 5, 5, 5, 5, 5], [2])
            _test_spadd_shape(0, [0, 30, 20], [2, 0])
            _test_spadd_shape(0, [50, 0, 20], [2, 0])
            _test_spadd_shape(0, [50, 30, 0], [2, 0])
            _test_spadd_shape(10, [50, 30, 20], [2, 0])

        _test_spadd()
        _test_spadd_hybrid()

    @coalescedonoff
    @dtypes(torch.float)
    def test_sparse_add_out_bfloat16(self, device, dtype, coalesced):
        # fp32
        x, _, _ = self._gen_sparse(3, 5, 10, dtype, device, coalesced)
        y, _, _ = self._gen_sparse(3, 5, 10, dtype, device, coalesced)
        res_fp32 = torch.add(x, y)

        # bfloat16
        x = x.bfloat16()
        y = y.bfloat16()
        res_bf16 = torch.add(x, y)
        res_bf16 = res_bf16.float()  # to compare with reference
        self.assertEqual(res_fp32, res_bf16, atol=1e-2, rtol=0)

    @coalescedonoff
    @dtypes(torch.double, torch.cdouble)
    def test_norm(self, device, dtype, coalesced):
        def test_shape(sparse_dims, nnz, with_size):
            x, _, _ = self._gen_sparse(sparse_dims, nnz, with_size, dtype, device, coalesced)
            y = x.coalesce()
            self.assertEqual(x.norm(), y._values().norm())

        test_shape(3, 10, 100)
        test_shape(4, 10, [100, 100, 100, 5, 5, 5, 0])
        test_shape(4, 0, [0, 0, 100, 5, 5, 5, 0])

        # Unsupported arguments should error
        kwarg_error_pairs = [
            ({'keepdim': True},
             RuntimeError, r'norm_sparse currently does not support keepdim=True'),
            ({'dim': 0},
             RuntimeError, r'norm_sparse currently only supports full reductions'),
            ({'dtype': torch.double, 'p': 'fro'},
             ValueError, r'dtype argument is not supported in frobenius norm'),
            ({'dtype': torch.double, 'p': 0},
             RuntimeError, r"norm_sparse currently does not support 'dtype' argument")
        ]
        x = self._gen_sparse(3, 10, 100, dtype, device, coalesced)[0]
        for kwargs, err, msg in kwarg_error_pairs:
            with self.assertRaisesRegex(err, msg):
                x.norm(**kwargs)

    @coalescedonoff
    @dtypes(torch.double)
    @unittest.skipIf(TEST_WITH_CROSSREF, "fallback triggers cuda device error")
    def test_sparse_sum(self, device, dtype, coalesced):

        def run_tests(S, td=None):
            D = S.coalesce().to_dense().detach().requires_grad_(True)
            if td is None:
                S_sum = torch.sparse.sum(S)
                D_sum = D.sum()
                self.assertEqual(S_sum.item(), D_sum.item())

                def fn(S):
                    return torch.sparse.sum(S)
                gradcheck(fn, (S,), masked=True)
            else:
                S_sum = torch.sparse.sum(S, td)
                D_sum = D.sum(td)
                self.assertEqual(S_sum.to_dense() if S_sum.is_sparse else S_sum, D_sum)

                def fn(S):
                    res = torch.sparse.sum(S, td)
                    return res.to_dense(masked_grad=True)
                gradcheck(fn, (S,), masked=True)

        nnz = 10
        sparse_dims = 2
        with_size = [5, 5, 1, 4]  # use a dense dim = 1 to test for squeeze
        test_dims = []
        for i in range(1, 5):
            test_dims += itertools.combinations(range(len(with_size)), i)

        # https://github.com/pytorch/pytorch/issues/16501
        x = torch.tensor([[1., 0., 0., 1.],
                          [0., 1., 0., 0.],
                          [0., 1., 1., 0.],
                          [0., 1., 0., 2.]], dtype=dtype, device=device).to_sparse()
        self.assertEqual(torch.sparse.sum(x, dim=0), torch.sparse.sum(x, dim=-2))
        self.assertEqual(torch.sum(x.to_dense(), dim=0), torch.sparse.sum(x, dim=0).to_dense())

        S = self._gen_sparse(sparse_dims, nnz, with_size, dtype, device, coalesced)[0]

        # dim out of range
        self.assertRaises(IndexError, lambda: torch.sparse.sum(S, 5))

        # dim 0 appears multiple times in the list of dims
        self.assertRaises(RuntimeError, lambda: torch.sparse.sum(S, [0, 0]))

        # sum an empty tensor
        empty_S = torch.sparse_coo_tensor(size=with_size, dtype=dtype, device=device)
        self.assertEqual(torch.sparse.sum(empty_S, [0]).to_dense(), torch.sum(empty_S.to_dense(), [0]))
        self.assertEqual(torch.sparse.sum(empty_S), torch.tensor(0, dtype=dtype, device=device))
        empty_S.requires_grad_(True)
        empty_S_sum = torch.sparse.sum(empty_S)
        empty_S_sum.backward()
        self.assertEqual(empty_S.grad.to_dense(), empty_S.clone().detach().to_dense())

        # test values().sum()
        S = self._gen_sparse(sparse_dims, nnz, with_size, dtype, device, coalesced)[0]
        run_tests(S.requires_grad_(True))

        for test_dim in test_dims:
            S = self._gen_sparse(sparse_dims, nnz, with_size, dtype, device, coalesced)[0]
            run_tests(S.requires_grad_(True), test_dim)

    def _test_basic_ops_shape(self, nnz_x1, nnz_x2, shape_i, shape_v, dtype, device, coalesced):
        shape = shape_i + (shape_v)
        x1, _, _ = self._gen_sparse(len(shape_i), nnz_x1, shape, dtype, device, coalesced)
        x2, _, _ = self._gen_sparse(len(shape_i), nnz_x2, shape, dtype, device, coalesced)

        y1 = x1 + x2
        y2 = x1.clone()
        y2.add_(x2)
        expected = self.safeToDense(x1) + self.safeToDense(x2)
        self.assertEqual(self.safeToDense(y1), expected)
        self.assertEqual(self.safeToDense(y2), expected)

        y1 = x1 - x2
        y2 = x1.clone()
        y2.sub_(x2)
        expected = self.safeToDense(x1) - self.safeToDense(x2)
        self.assertEqual(self.safeToDense(y1), expected)
        self.assertEqual(self.safeToDense(y2), expected)

        y1 = x1 * x2
        y2 = x1.clone()
        y2.mul_(x2)
        expected = self.safeToDense(x1) * self.safeToDense(x2)
        self.assertEqual(self.safeToDense(y1), expected)
        self.assertEqual(self.safeToDense(y2), expected)

        y1 = x1 * 37.5
        y2 = x1.clone()
        y2.mul_(37.5)
        expected = self.safeToDense(x1) * 37.5
        self.assertEqual(self.safeToDense(y1), expected)
        self.assertEqual(self.safeToDense(y2), expected)

        y1 = x1 / 37.5
        y2 = x1.clone()
        y2.div_(37.5)
        expected = self.safeToDense(x1) / 37.5
        self.assertEqual(self.safeToDense(y1), expected)
        self.assertEqual(self.safeToDense(y2), expected)

        y1 = x1 // 37.5
        y2 = x1.clone()
        y2.floor_divide_(37.5)
        expected = self.safeToDense(x1) // 37.5
        self.assertEqual(self.safeToDense(y1), expected)
        self.assertEqual(self.safeToDense(y2), expected)

        # TODO: add back inplace support
        y1 = x1 ** 2
        y2 = x1.clone()
        y2 = y2.pow(2)
        expected = self.safeToDense(x1) ** 2
        self.assertEqual(self.safeToDense(y1), expected)
        self.assertEqual(self.safeToDense(y2), expected)

        y = x1.clone()
        y.zero_()
        expected = torch.zeros(x1.size(), dtype=dtype, device=device)
        self.assertEqual(self.safeToDense(y), expected)

        self.assertEqual(x1.is_coalesced(), coalesced)
        y = x1.coalesce()
        z = x1.coalesce()
        self.assertEqual(x1.is_coalesced(), coalesced)
        self.assertTrue(y.is_coalesced())
        y._values().add_(1)
        if not x1.is_coalesced():
            # check that coalesce is out of place if the original tensor is not
            # coalesced.
            self.assertEqual(z._values() + 1, y._values())
        else:
            # check that coalesce is in-place if the original tensor is
            # coalesced.
            self.assertEqual(z._values(), y._values())

    @coalescedonoff
    @dtypes(torch.double)
    def test_basic_ops(self, device, dtype, coalesced):

        def _test_basic_ops():
            self._test_basic_ops_shape(9, 12, [5, 6], [], dtype, device, coalesced)
            self._test_basic_ops_shape(9, 12, [10, 10, 10], [], dtype, device, coalesced)
            self._test_basic_ops_shape(9, 12, [50, 30, 20], [], dtype, device, coalesced)
            self._test_basic_ops_shape(9, 12, [5, 5, 5, 5, 5, 5], [], dtype, device, coalesced)
            self._test_basic_ops_shape(0, 12, [10, 10, 10], [], dtype, device, coalesced)
            self._test_basic_ops_shape(9, 0, [10, 10, 10], [], dtype, device, coalesced)
            self._test_basic_ops_shape(0, 0, [10, 10, 10], [], dtype, device, coalesced)
            self._test_basic_ops_shape(0, 0, [10, 10, 0], [], dtype, device, coalesced)
            self._test_basic_ops_shape(0, 0, [], [], dtype, device, coalesced)

        def _test_basic_ops_hybrid():
            self._test_basic_ops_shape(9, 12, [5, 6], [2, 3], dtype, device, coalesced)
            self._test_basic_ops_shape(9, 12, [10, 10, 10], [3], dtype, device, coalesced)
            self._test_basic_ops_shape(9, 12, [50, 30, 20], [2], dtype, device, coalesced)
            self._test_basic_ops_shape(9, 12, [5, 5, 5, 5, 5, 5], [2], dtype, device, coalesced)
            self._test_basic_ops_shape(0, 12, [10, 10, 10], [2], dtype, device, coalesced)
            self._test_basic_ops_shape(9, 0, [10, 10, 10], [2], dtype, device, coalesced)
            self._test_basic_ops_shape(0, 0, [10, 10, 10], [2], dtype, device, coalesced)
            self._test_basic_ops_shape(9, 12, [10, 10, 10], [2, 0], dtype, device, coalesced)
            self._test_basic_ops_shape(0, 12, [10, 10, 10], [2, 0], dtype, device, coalesced)
            self._test_basic_ops_shape(9, 0, [10, 10, 10], [2, 0], dtype, device, coalesced)
            self._test_basic_ops_shape(0, 0, [10, 10, 10], [2, 0], dtype, device, coalesced)
            self._test_basic_ops_shape(0, 0, [10, 10, 0], [2, 0], dtype, device, coalesced)

        _test_basic_ops()
        _test_basic_ops_hybrid()

    @dtypes(torch.double, torch.cdouble)
    def test_add_dense_sparse_mismatch(self, device, dtype):
        def test_shape(dense_size, sparse_dims_shape, dense_dims_shape, sparse_size):
            x = torch.zeros(dense_size, dtype=dtype, device=device)
            sparse_y = self.sparse_tensor(torch.zeros(sparse_dims_shape, dtype=torch.int64, device=device),
                                          torch.randn(dense_dims_shape, dtype=dtype, device=device),
                                          torch.Size(sparse_size))
            with self.assertRaisesRegex(
                    RuntimeError,
                    "add: expected 'self' and 'other' to have same size"):
                x + sparse_y

        test_shape([3, 4], [1, 4], [4, 4, 4], [3, 4, 4])
        test_shape([3, 4, 0], [1, 4], [4, 4, 4, 0], [3, 4, 4, 0])

    @skipIfTorchDynamo("Not a TorchDynamo suitable test")
    @dtypes(torch.double, torch.cdouble)
    def test_add_noncontiguous(self, device, dtype):
        indices = self.index_tensor([[1, 2], [0, 2]], device=device)
        values = torch.tensor([1.], dtype=dtype, device=device).expand(2, 3, 4, 5)
        x = self.sparse_tensor(indices, values, dtype=dtype, device=device)
        assert not x._values().is_contiguous()
        y = x + x
        expected = self.safeToDense(x) + self.safeToDense(x)
        self.assertEqual(self.safeToDense(y), expected)

    def _test_sparse_mask_shape(self, nnz_x1, nnz_x2, shape_i, shape_v, dtype, device, coalesced):
        shape = shape_i + (shape_v or [])
        x1, _, _ = self._gen_sparse(len(shape_i), nnz_x1, shape, dtype, device, coalesced)
        x2, _, _ = self._gen_sparse(len(shape_i), nnz_x2, shape, dtype, device, coalesced)

        y1 = x1 + x2
        y2 = x1.clone()
        y2.add_(x2)
        expected = self.safeToDense(x1) + self.safeToDense(x2)
        self.assertEqual(self.safeToDense(y1), expected)
        self.assertEqual(self.safeToDense(y2), expected)

    @coalescedonoff
    @dtypes(torch.double, torch.cdouble)
    def test_sparse_mask(self, device, dtype, coalesced):
        def _test_sparse_mask_fixed():
            i = self.index_tensor([
                [1, 3, 0, 4],
                [2, 1, 2, 3],
            ], device=device)
            v = torch.tensor([1, 2, 3, 4], dtype=dtype, device=device)
            x = self.sparse_tensor(i, v, torch.Size([5, 4]), dtype=dtype, device=device).coalesce()
            dense = torch.tensor([
                [1, 2, 3, 4],
                [5, 6, 7, 8],
                [9, 10, 11, 12],
                [13, 14, 15, 16],
                [17, 18, 19, 20],
            ], dtype=dtype, device=device)
            exp_v = torch.tensor([7, 14, 3, 20], dtype=dtype, device=device)
            res_dense_lhs = dense.sparse_mask(x)
            sparse = dense.to_sparse()
            res_sparse_lhs = sparse.sparse_mask(x)
            expected = self.sparse_tensor(i, exp_v, torch.Size([5, 4]), dtype=dtype, device=device)
            self.assertEqual(res_dense_lhs.coalesce(), expected.coalesce())
            # check no side effects for the coalesce flag.
            self.assertTrue(sparse.is_coalesced())
            self.assertEqual(res_sparse_lhs.coalesce(), expected.coalesce())

            i = self.index_tensor([
                [1, 3, 0, 4],
                [2, 1, 2, 3],
            ], device=device)
            v = torch.empty([4, 0], dtype=dtype, device=device)
            x = self.sparse_tensor(i, v, torch.Size([5, 4, 0])).coalesce()
            dense = torch.empty([5, 4, 0], dtype=dtype, device=device)
            exp_v = torch.empty([4, 0], dtype=dtype, device=device)
            res_dense_lhs = dense.sparse_mask(x)
            sparse = dense.to_sparse(2)
            res_sparse_lhs = sparse.sparse_mask(x)
            expected = self.sparse_tensor(i, exp_v, torch.Size([5, 4, 0]), dtype=dtype, device=device)
            self.assertEqual(res_dense_lhs.coalesce(), expected.coalesce())
            # check no side effects for the coalesce flag.
            self.assertTrue(sparse.is_coalesced())
            self.assertEqual(res_sparse_lhs.coalesce(), expected.coalesce())

        _test_sparse_mask_fixed()

        self._test_sparse_mask_shape(9, 12, [5, 6], [], dtype, device, coalesced)
        self._test_sparse_mask_shape(9, 12, [10, 10, 10], [], dtype, device, coalesced)
        self._test_sparse_mask_shape(9, 12, [50, 30, 20], [], dtype, device, coalesced)
        self._test_sparse_mask_shape(9, 12, [5, 5, 5, 5, 5, 5], [], dtype, device, coalesced)
        self._test_sparse_mask_shape(0, 12, [10, 10, 10], [], dtype, device, coalesced)
        self._test_sparse_mask_shape(9, 0, [10, 10, 10], [], dtype, device, coalesced)
        self._test_sparse_mask_shape(0, 0, [10, 10, 10], [], dtype, device, coalesced)
        self._test_sparse_mask_shape(0, 0, [10, 10, 0], [], dtype, device, coalesced)

        # check repetitions and matchings in the intersection
        lhs = torch.randint(0, 5, (100,), device=device)
        rhs = torch.randint(0, 5, (100,), device=device).to_sparse()
        self.assertEqual(lhs.to_sparse().sparse_mask(rhs), lhs.sparse_mask(rhs))

        # check coalesce
        sparse_c = torch.rand(3, 3, device=device).to_sparse()
        sparse_unc = torch.rand(3, 3, device=device).to_sparse()._coalesced_(False)
        for lhs, rhs in [(sparse_c, sparse_unc), (sparse_unc, sparse_c)]:
            res_all_sparse = lhs.sparse_mask(rhs)
            res_dense_sparse = lhs.to_dense().sparse_mask(rhs)
            self.assertEqual(res_all_sparse.coalesce(), res_dense_sparse.coalesce())
            self.assertEqual(rhs.is_coalesced(), res_all_sparse.is_coalesced())

    @coalescedonoff
    @dtypes(torch.double, torch.cdouble)
    def test_sparse_mask_hybrid(self, device, dtype, coalesced):
        def _test_sparse_mask_hybrid_fixed():
            i = self.index_tensor([
                [1, 3, 0, 4],
                [2, 1, 2, 3],
            ])
            v = torch.tensor([[1, 2], [2, 3], [3, 4], [4, 5]])
            # TODO: This is also testing that, if coalesce is a no-op,
            # the indices don't get permuted. I don't know if we actually
            # want to give this invariant.
            x = self.sparse_tensor(i, v, torch.Size([5, 4, 2])).coalesce()
            dense = torch.tensor([
                [[1, 3], [2, 2], [3, 3], [4, 2]],
                [[5, 7], [6, 7], [7, 9], [8, 9]],
                [[9, 2], [10, 4], [11, 1], [12, 3]],
                [[13, 5], [14, 1], [15, 1], [16, 6]],
                [[17, 7], [18, 2], [19, 7], [20, 1]],
            ])
            res_dense_lhs = dense.sparse_mask(x)
            sparse = dense.to_sparse(2)
            res_sparse_lhs = sparse.sparse_mask(x)
            exp_v = torch.tensor([[7, 9], [14, 1], [3, 3], [20, 1]])
            expected = self.sparse_tensor(i, exp_v, torch.Size([5, 4, 2]))
            self.assertEqual(res_dense_lhs.coalesce(), expected.coalesce())
            # check no side effects for the coalesce flag
            self.assertTrue(sparse.is_coalesced())
            self.assertEqual(res_sparse_lhs.coalesce(), expected.coalesce())

            i = self.index_tensor([
                [1, 3, 0, 4],
                [2, 1, 2, 3],
            ])
            v = torch.empty(4, 2, 0)
            x = self.sparse_tensor(i, v, torch.Size([5, 4, 2, 0])).coalesce()
            dense = torch.empty(5, 4, 2, 0)
            res_dense_lhs = dense.sparse_mask(x)
            sparse = dense.to_sparse(2)
            res_sparse_lhs = sparse.sparse_mask(x)
            exp_v = torch.empty(4, 2, 0)
            expected = self.sparse_tensor(i, exp_v, torch.Size([5, 4, 2, 0]))
            self.assertEqual(res_dense_lhs.coalesce(), expected.coalesce())
            # check no side effects for the coalesce flag
            self.assertTrue(sparse.is_coalesced())
            self.assertEqual(res_sparse_lhs.coalesce(), expected.coalesce())

        _test_sparse_mask_hybrid_fixed()

        self._test_sparse_mask_shape(9, 12, [5, 6], [2, 3], dtype, device, coalesced)
        self._test_sparse_mask_shape(9, 12, [10, 10, 10], [3], dtype, device, coalesced)
        self._test_sparse_mask_shape(9, 12, [50, 30, 20], [2], dtype, device, coalesced)
        self._test_sparse_mask_shape(9, 12, [5, 5, 5, 5, 5, 5], [2], dtype, device, coalesced)
        self._test_sparse_mask_shape(0, 12, [10, 10, 10], [2], dtype, device, coalesced)
        self._test_sparse_mask_shape(9, 0, [10, 10, 10], [2], dtype, device, coalesced)
        self._test_sparse_mask_shape(0, 0, [10, 10, 10], [2], dtype, device, coalesced)
        self._test_sparse_mask_shape(9, 12, [10, 10, 10], [2, 0], dtype, device, coalesced)
        self._test_sparse_mask_shape(0, 12, [10, 10, 10], [2, 0], dtype, device, coalesced)
        self._test_sparse_mask_shape(9, 0, [10, 10, 10], [2, 0], dtype, device, coalesced)
        self._test_sparse_mask_shape(0, 0, [10, 10, 10], [2, 0], dtype, device, coalesced)
        self._test_sparse_mask_shape(0, 0, [10, 10, 0], [2, 0], dtype, device, coalesced)

    @dtypes(torch.double, torch.cdouble)
    @skipIfCrossRef
    def test_sparse_mask_backward(self, device, dtype):
        from itertools import product, repeat

        shape = (5, 5)
        sparse_dims = len(shape)
        nnzs = (0, 5, 15, 25)

        lhs_data = torch.arange(1, 26, device=device).reshape(shape).to(dtype).to_sparse(sparse_dims)
        rhs_data = lhs_data.clone()

        for nnz in nnzs:
            for lhs_is_coalesced, rhs_is_coalesced in product(*repeat((True, False), 2)):
                lhs = torch.sparse_coo_tensor(
                    lhs_data._indices()[:, :nnz],
                    lhs_data._values()[:nnz],
                    lhs_data.shape
                ).clone()._coalesced_(lhs_is_coalesced).requires_grad_(True)

                rhs = torch.sparse_coo_tensor(
                    lhs_data._indices()[:, -nnz:],
                    lhs_data._values()[-nnz:],
                    lhs_data.shape
                ).clone()._coalesced_(rhs_is_coalesced)

                # To test masked semantics we need to make sure that
                # sparsity_pattern(lhs) == sparsity_pattern(lhs.grad).
                # lhs.sparse_mask(lhs_mask) accomplishes that.
                lhs_mask = lhs.detach().clone()
                gradcheck(lambda x: x.sparse_mask(lhs_mask).sparse_mask(rhs).to_dense(masked_grad=True), (lhs,), masked=True)
                gradcheck(lambda x: x.sparse_mask(rhs).to_dense(masked_grad=False), (lhs,), masked=False)

    @coalescedonoff
    @dtypes(torch.double, torch.cdouble)
    def test_zeros(self, device, dtype, coalesced):
        def _test_zeros(nnzs, shape, out_shape_i, out_shape_v=None):
            out_shape = out_shape_i + (out_shape_v or [])
            for nnz in nnzs:
                out, _, _ = self._gen_sparse(len(out_shape_i), nnz, out_shape, dtype, device, coalesced)
                torch.zeros(*shape, out=out, dtype=dtype, device=device)
                self.assertEqual(tuple(out.size()), tuple(shape))
                self.assertTrue(out._indices().numel() == out._values().numel() == 0)
                self.assertEqual(out._nnz(), 0)
                self.assertEqual(out.sparse_dim(), len(shape))
                self.assertEqual(out.dense_dim(), 0)

        def test_shape(i_shapes, v_shapes, shape, nnzs):
            for i_dim in range(1, len(i_shapes) + 1):
                for v_dim in range(len(v_shapes) + 1):
                    _test_zeros(nnzs, shape, i_shapes[:i_dim], v_shapes[:v_dim])
        test_shape([2, 3, 4], [3, 4, 5, 6], [2, 3, 4], [9, 12])
        test_shape([0, 3, 4], [3, 4, 5, 6], [2, 3, 4], [0])
        test_shape([2, 3, 4], [0, 4, 5, 6], [2, 3, 4], [9, 12])
        test_shape([2, 3, 4], [3, 4, 5, 6], [2, 3, 0], [9, 12])
        test_shape([0, 3, 4], [3, 4, 5, 6], [2, 3, 0], [0])
        test_shape([2, 3, 4], [0, 4, 5, 6], [2, 3, 0], [9, 12])

    @coalescedonoff
    @dtypes(torch.double, torch.cdouble)
    def test_zeros_like(self, device, dtype, coalesced):
        def _test_zeros_like(nnzs, template_shape_i, template_shape_v=None):
            template_shape_v = template_shape_v or []
            template_shape = template_shape_i + template_shape_v
            for nnz in nnzs:
                t, _, _ = self._gen_sparse(len(template_shape_i), nnz, template_shape, dtype, device, coalesced)
                res = torch.zeros_like(t)
                self.assertEqual(tuple(res.size()), tuple(template_shape))
                self.assertTrue(res._indices().numel() == res._values().numel() == 0)
                self.assertEqual(res._nnz(), 0)
                self.assertEqual(res.sparse_dim(), len(template_shape_i))
                self.assertEqual(res.dense_dim(), len(template_shape_v))

        def test_shape(i_shapes, v_shapes, nnzs):
            for i_dim in range(1, len(i_shapes) + 1):
                for v_dim in range(len(v_shapes) + 1):
                    _test_zeros_like(nnzs, i_shapes[:i_dim], v_shapes[:v_dim])
        test_shape([2, 3, 4], [3, 4, 5, 6], [9, 12])
        test_shape([0, 3, 4], [3, 4, 5, 6], [0])
        test_shape([2, 3, 4], [0, 4, 5, 6], [9, 12])
        test_shape([2, 3, 4], [3, 4, 5, 6], [9, 12])
        test_shape([0, 3, 4], [3, 4, 5, 6], [0])
        test_shape([2, 3, 4], [0, 4, 5, 6], [9, 12])

        sparse_tensor, _, _ = self._gen_sparse(len([2, 3]), 9, [2, 3] + [5, 6], dtype, device, coalesced)
        data = (sparse_tensor, sparse_tensor, sparse_tensor, sparse_tensor.unsqueeze(0))
        mem_formats = [torch.channels_last, torch.contiguous_format, torch.preserve_format, torch.channels_last_3d]
        for x, mem_format in zip(data, mem_formats):

            with self.assertRaisesRegex(RuntimeError, "memory format option is only supported by strided tensors"):
                result = torch.zeros_like(x, memory_format=mem_format)

            result = torch.zeros_like(x, layout=torch.strided, memory_format=mem_format)
            self.assertTrue(result.layout == torch.strided)

        dense_tensor = sparse_tensor.to_dense()
        result = torch.zeros_like(dense_tensor, layout=torch.sparse_coo)
        self.assertEqual(dense_tensor.shape, result.shape)
        self.assertEqual(result.layout, torch.sparse_coo)

        sparse_zeros = torch.sparse_coo_tensor(dense_tensor.shape)
        self.assertEqual(result._indices().shape, sparse_zeros._indices().shape)
        self.assertEqual(result._values().shape, sparse_zeros._values().shape)

    def _assert_sparse_invars(self, t):
        # SparseTensor has the following invariants:
        # - sparse_dim + dense_dim = len(SparseTensor.shape)
        # - SparseTensor._indices().shape = (sparse_dim, nnz)
        # - SparseTensor._values().shape = (nnz, SparseTensor.shape[sparse_dim:])
        self.assertEqual(t.sparse_dim() + t.dense_dim(), len(t.shape))
        self.assertEqual(tuple(t._indices().shape), (t.sparse_dim(), t._nnz()))
        self.assertEqual(tuple(t._values().shape), (t._nnz(), ) + t.shape[t.sparse_dim():])

    def _test_empty_like(self, sparse_tensor, dtype, device, coalesced):

        result = torch.empty_like(sparse_tensor)
        self.assertTrue(result.is_sparse)
        self._assert_sparse_invars(result)
        self.assertEqual(result.shape, sparse_tensor.shape)
        self.assertEqual(result.dtype, sparse_tensor.dtype)
        self.assertEqual(result.device, sparse_tensor.device)
        self.assertEqual(result.sparse_dim(), sparse_tensor.sparse_dim())
        self.assertEqual(result.dense_dim(), sparse_tensor.dense_dim())

        sparse_tensor, _, _ = self._gen_sparse(len([2, 3]), 9, [2, 3] + [5, 6], dtype, device, coalesced)
        data = (sparse_tensor, sparse_tensor, sparse_tensor, sparse_tensor.unsqueeze(0))
        mem_formats = [torch.channels_last, torch.contiguous_format, torch.preserve_format, torch.channels_last_3d]
        for x, mem_format in zip(data, mem_formats):

            with self.assertRaisesRegex(RuntimeError, "memory format option is only supported by strided tensors"):
                result = torch.empty_like(x, memory_format=mem_format)

            result = torch.empty_like(x, layout=torch.strided, memory_format=mem_format)
            self.assertTrue(result.layout == torch.strided)

        with self.assertRaisesRegex(
            RuntimeError, r"Could not run 'aten::empty_strided' with arguments from the 'Sparse(CPU|CUDA)' backend"
        ):
            dense_tensor = sparse_tensor.to_dense()
            result = torch.empty_like(dense_tensor, layout=torch.sparse_coo)

    @coalescedonoff
    @dtypes(torch.double, torch.cdouble)
    def test_empty_like(self, device, dtype, coalesced):
        # tests https://github.com/pytorch/pytorch/issues/43699

        if coalesced:
            input_coalesced = torch.sparse_coo_tensor(
                indices=torch.tensor([[0, 1, 2]]),
                values=torch.tensor([3.0, -4.0, 5.0]),
                size=[3, ],
                dtype=dtype,
                device=device
            ).coalesce()
            self._test_empty_like(input_coalesced, dtype, device, coalesced)

            # hybrid sparse input
            input_coalesced = torch.sparse_coo_tensor(
                indices=torch.tensor([[1, 3], [2, 4]]),
                values=torch.tensor([[-1.0, 3.0], [-5.0, 7.0]]),
                size=[4, 5, 2],
                dtype=dtype,
                device=device
            ).coalesce()
            self._test_empty_like(input_coalesced, dtype, device, coalesced)

        if not coalesced:
            # test uncoalesced input
            input_uncoalesced = torch.sparse_coo_tensor(
                indices=torch.tensor([[0], [1], [2], [0], [1], [2]]).transpose(1, 0),
                values=torch.tensor([2.0, -3.0, -4.0, 1.0, -1.0, 1.5]),
                size=[3, ],
                dtype=dtype,
                device=device
            )
            self._test_empty_like(input_uncoalesced, dtype, device, coalesced)

            # test on empty sparse tensor
            input_uncoalesced = torch.sparse_coo_tensor(
                indices=torch.zeros([2, 0]),
                values=torch.zeros([0, 5, 5, 5, 5, 5, 5, 0]),
                size=[0, 0, 5, 5, 5, 5, 5, 5, 0],
                dtype=dtype,
                device=device
            )
            self._test_empty_like(input_uncoalesced, dtype, device, coalesced)

    def _test_narrow(self, input, narrow_args):
        expected = input.to_dense().narrow(*narrow_args)
        self.assertEqual(expected, input.narrow_copy(*narrow_args).to_dense())

    def _all_narrow_combs(self, shape):
        for dim, dim_sz in enumerate(shape):
            for start in range(dim_sz):
                for length in range(dim_sz - start):
                    yield [dim, start, length]

    @coalescedonoff
    @dtypes(torch.double, torch.cdouble)
    def test_narrow(self, device, dtype, coalesced):
        shape = [3, 3, 4, 2]
        input, _, _ = self._gen_sparse(4, 19, shape, dtype, device, coalesced)
        for narrow_args in self._all_narrow_combs(shape):
            self._test_narrow(input, narrow_args)

        self.assertRaises(RuntimeError, lambda: input.narrow_copy(-1, 0, 3))  # dim < 0
        self.assertRaises(RuntimeError, lambda: input.narrow_copy(10, 0, 3))  # dim > input.dim()
        self.assertRaises(RuntimeError, lambda: input.narrow_copy(0, shape[0] + 1, 3))  # start > size of dim
        self.assertRaises(RuntimeError, lambda: input.narrow_copy(0, 2, shape[0]))  # start+length > size of dim

        with_dense, _, _ = self._gen_sparse(2, 7, shape, dtype, device, coalesced)
        for narrow_args in self._all_narrow_combs(shape):
            self._test_narrow(with_dense, narrow_args)

        self.assertRaises(RuntimeError, lambda: with_dense.narrow_copy(10, 0, 3))  # dim > sparseDim + denseDim

    def _test_log1p_tensor(self, sparse_tensor, coalesced):
        def is_integral(dtype):
            return dtype in integral_types()

        dense_tensor = sparse_tensor.to_dense()
        expected_output = dense_tensor.log1p()
        is_integral_dtype = is_integral(sparse_tensor.dtype)
        self.assertEqual(expected_output, sparse_tensor.log1p().to_dense())
        if is_integral_dtype:
            with self.assertRaisesRegex(RuntimeError, "result type .* can't be cast to"):
                sparse_tensor.coalesce().log1p_()
        else:
            self.assertEqual(expected_output, sparse_tensor.coalesce().log1p_().to_dense())

        if not coalesced:
            # test in-place op on uncoalesced input
            with self.assertRaisesRegex(RuntimeError, "log1p_ requires coalesced input"):
                sparse_tensor.log1p_()

        if is_integral_dtype:
            with self.assertRaisesRegex(RuntimeError, "only Tensors of floating point dtype can require gradients"):
                sparse_tensor.requires_grad_()

    @coalescedonoff
    @dtypes(*all_types())
    def test_log1p(self, device, dtype, coalesced):
        if coalesced:
            input_coalesced = torch.sparse_coo_tensor(
                indices=torch.tensor([[0], [1], [2]]).transpose(1, 0),
                values=torch.tensor([3.0, 4.0, 5.0]),
                size=[3, ],
                device=device,
                dtype=dtype
            ).coalesce()
            self._test_log1p_tensor(input_coalesced, coalesced)

            # hybrid sparse input
            input_coalesced = torch.sparse_coo_tensor(
                indices=torch.tensor([[1, 3], [2, 4]]),
                values=torch.tensor([[1.0, 3.0], [5.0, 7.0]]),
                size=[4, 5, 2],
                device=device,
                dtype=dtype
            ).coalesce()
            self._test_log1p_tensor(input_coalesced, coalesced)

        if not coalesced:
            # test uncoalesced input
            input_uncoalesced = torch.sparse_coo_tensor(
                indices=torch.tensor([[0], [1], [2], [0], [1], [2]]).transpose(1, 0),
                values=torch.tensor([2.0, 3.0, 4.0, 1.0, 1.0, 1.0]),
                size=[3, ],
                device=device,
                dtype=dtype
            )
            self._test_log1p_tensor(input_uncoalesced, coalesced)

            # test on empty sparse tensor
            input_uncoalesced = torch.sparse_coo_tensor(
                indices=torch.zeros([2, 0]),
                values=torch.zeros([0, 5, 5, 5, 5, 5, 5, 0]),
                size=[0, 0, 5, 5, 5, 5, 5, 5, 0],
                device=device,
                dtype=dtype
            )
            # empty tensors are coalesced at creation (nnz < 2) we must force the uncoalesced state
            input_uncoalesced._coalesced_(False)
            self._test_log1p_tensor(input_uncoalesced, coalesced)

    def _test_neg_negative(self, sparse_tensor):
        dense_tensor = sparse_tensor.to_dense()
        expected_output = dense_tensor.neg()

        ops = (
            torch.neg, torch.Tensor.neg, torch.Tensor.neg_,
            torch.negative, torch.Tensor.negative, torch.Tensor.negative_,
            operator.neg
        )
        for op in ops:
            sparse_tensor_copy = sparse_tensor.clone()
            self.assertEqual(expected_output, op(sparse_tensor_copy).to_dense())

            if op in (torch.neg, torch.negative):
                sparse_tensor_out = torch.zeros_like(sparse_tensor)
                op(sparse_tensor, out=sparse_tensor_out)
                self.assertEqual(expected_output, sparse_tensor_out.to_dense())

    @coalescedonoff
    @dtypes(torch.double, torch.cdouble)
    def test_neg_negative(self, device, dtype, coalesced):

        if coalesced:
            input_coalesced = torch.sparse_coo_tensor(
                indices=torch.tensor([[0, 1, 2]]),
                values=torch.tensor([3.0, -4.0, 5.0]),
                size=[3, ],
                dtype=dtype,
                device=device
            ).coalesce()
            self._test_neg_negative(input_coalesced)

            # hybrid sparse input
            input_coalesced = torch.sparse_coo_tensor(
                indices=torch.tensor([[1, 3], [2, 4]]),
                values=torch.tensor([[-1.0, 3.0], [-5.0, 7.0]]),
                size=[4, 5, 2],
                dtype=dtype,
                device=device
            ).coalesce()
            self._test_neg_negative(input_coalesced)

        if not coalesced:
            # test uncoalesced input
            input_uncoalesced = torch.sparse_coo_tensor(
                indices=torch.tensor([[0], [1], [2], [0], [1], [2]]).transpose(1, 0),
                values=torch.tensor([2.0, -3.0, -4.0, 1.0, -1.0, 1.5]),
                size=[3, ],
                dtype=dtype,
                device=device
            )
            self._test_neg_negative(input_uncoalesced)

            # test on empty sparse tensor
            input_uncoalesced = torch.sparse_coo_tensor(
                indices=torch.zeros([2, 0]),
                values=torch.zeros([0, 5, 5, 5, 5, 5, 5, 0]),
                size=[0, 0, 5, 5, 5, 5, 5, 5, 0],
                dtype=dtype,
                device=device
            )
            self._test_neg_negative(input_uncoalesced)

    def _test_asin_arcsin(self, sparse_tensor, coalesced):
        def is_integral(dtype):
            return dtype in integral_types()
        is_integral_dtype = is_integral(sparse_tensor.dtype)

        dense_tensor = sparse_tensor.to_dense()
        expected_output = dense_tensor.asin()

        ops = (
            torch.asin, torch.Tensor.asin,
            torch.arcsin, torch.Tensor.arcsin,
        )
        for op in ops:
            self.assertEqual(expected_output, op(sparse_tensor).to_dense())
            if op in (torch.asin, torch.arcsin):
                sparse_tensor_out = torch.zeros_like(sparse_tensor)
                if not is_integral_dtype:
                    op(sparse_tensor, out=sparse_tensor_out)
                    self.assertEqual(expected_output, sparse_tensor_out.to_dense())
                else:
                    with self.assertRaisesRegex(RuntimeError, "result type .* can't be cast to"):
                        op(sparse_tensor, out=sparse_tensor_out)

        for op in (torch.Tensor.asin_, torch.Tensor.arcsin_):
            if is_integral_dtype:
                # test coalesce on integral dtype tensor
                with self.assertRaisesRegex(RuntimeError, "result type .* can't be cast to"):
                    op(sparse_tensor.clone().coalesce()).to_dense()
            else:
                self.assertEqual(expected_output, op(sparse_tensor.clone().coalesce()).to_dense())

            if not coalesced:
                # test in-place op on uncoalesced input
                with self.assertRaisesRegex(RuntimeError, "asin_ requires coalesced input"):
                    op(sparse_tensor)

    @coalescedonoff
    @dtypes(*all_types())
    def test_asin_arcsin(self, device, dtype, coalesced):
        if coalesced:
            input_coalesced = torch.sparse_coo_tensor(
                indices=torch.tensor([[0, 1, 2, 3]]),
                values=torch.tensor([0.5, -0.5, 0.7, -0.7]),
                size=[4, ],
                dtype=dtype,
                device=device
            ).coalesce()
            self._test_asin_arcsin(input_coalesced, coalesced)

            # hybrid sparse input
            input_coalesced = torch.sparse_coo_tensor(
                indices=torch.tensor([[1, 3], [2, 4]]),
                values=torch.tensor([[-0.1, 0.24], [-0.44, 0.1]]),
                size=[4, 5, 2],
                dtype=dtype,
                device=device
            ).coalesce()
            self._test_asin_arcsin(input_coalesced, coalesced)

        if not coalesced:
            # test uncoalesced input
            input_uncoalesced = torch.sparse_coo_tensor(
                indices=torch.tensor([[0], [1], [2], [0], [1], [2]]).transpose(1, 0),
                values=torch.tensor([0.3, -0.3, -0.4, 0.3, -0.5, 0.15]),
                size=[3, ],
                dtype=dtype,
                device=device
            )
            self._test_asin_arcsin(input_uncoalesced, coalesced)

            # test on empty sparse tensor
            input_uncoalesced = torch.sparse_coo_tensor(
                indices=torch.zeros([2, 0]),
                values=torch.zeros([0, 5, 5, 5, 5, 5, 5, 0]),
                size=[0, 0, 5, 5, 5, 5, 5, 5, 0],
                dtype=dtype,
                device=device
            )
            # empty tensors are coalesced at creation (nnz < 2) we must force the uncoalesced state
            input_uncoalesced._coalesced_(False)
            self._test_asin_arcsin(input_uncoalesced, coalesced)

    @coalescedonoff
    @dtypes(torch.double)
    def test_mv(self, device, dtype, coalesced):
        def test_shape(di, dj, dk, nnz):
            x, _, _ = self._gen_sparse(2, nnz, [di, dj], dtype, device, coalesced)
            t = torch.randn(dk, dtype=dtype, device=device)

            res = x.matmul(t)
            expected = self.safeToDense(x).matmul(t)
            self.assertEqual(res, expected)

        test_shape(10, 100, 100, 20)
        test_shape(100, 1000, 1000, 20)
        test_shape(64, 10000, 10000, 20)
        test_shape(0, 100, 100, 0)
        test_shape(10, 0, 0, 0)
        test_shape(10, 100, 100, 0)
        test_shape(10, 100, 100, 20)

        with self.assertRaisesRegex(RuntimeError, r"mv: expected self\.size\(-1\) == vec\.size\(-1\)"):
            test_shape(10, 100, 10, 20)

        with self.assertRaisesRegex(RuntimeError, "mv: two tensor dim should be 2 and 1"):
            x, _, _ = self._gen_sparse(2, 20, [10, 100], dtype, device, coalesced)
            y, _, _ = self._gen_sparse(2, 20, [10, 100], dtype, device, coalesced)
            res = x.mv(y)

    @dtypes(*floating_and_complex_types())
    def test_sparse_add_coalesce(self, device, dtype):
        i = self.index_tensor([[1, 2, 1]], device=device)
        v = torch.tensor([3, 4, 5], dtype=dtype, device=device)
        x = self.sparse_tensor(i, v, torch.Size([3]))
        y = self.sparse_tensor(i, v, torch.Size([3]))
        z = x + y

        self.assertFalse(z._indices().numel() != 2 and z.is_coalesced())

        i = self.index_tensor([[1, 2, 1]], device=device)
        v = torch.empty([3, 0], dtype=dtype, device=device)
        x = self.sparse_tensor(i, v, torch.Size([3, 0]))
        y = self.sparse_tensor(i, v, torch.Size([3, 0]))
        z = x + y

        self.assertFalse(z._indices().numel() != 2 and z.is_coalesced())

    @onlyCUDA
    def test_storage_not_null(self, device):
        x = torch.sparse_coo_tensor((2,), dtype=torch.float32, device=device)
        self.assertNotEqual(x.get_device(), -1)

        x = torch.sparse_coo_tensor((2, 0), dtype=torch.float32, device=device)
        self.assertNotEqual(x.get_device(), -1)

    @onlyCUDA
    @deviceCountAtLeast(2)
    def test_same_gpu(self, devices):
        def check_device(x, device_id):
            self.assertEqual(x.get_device(), device_id)
            self.assertEqual(x._values().get_device(), device_id)
            self.assertEqual(x._indices().get_device(), device_id)

        dev1, dev2 = devices[0], devices[1]

        i = self.index_tensor([[2]], device=dev2)
        v = torch.tensor([5], device=dev2)
        x = self.sparse_tensor(i, v, torch.Size([3]), device=1)
        check_device(x, 1)

        i = self.index_tensor([[2]], device=dev2)
        v = torch.empty(1, 0, device=dev2)
        x = self.sparse_tensor(i, v, torch.Size([3, 0]), device=1)
        check_device(x, 1)

        x = self.sparse_empty(3, device=1)
        check_device(x, 1)

        x = self.sparse_empty(3, 0, device=1)
        check_device(x, 1)

    def _test_new_device(self, size, device=torch.cuda):
        with torch.cuda.device(device):
            x = torch.sparse_coo_tensor(size, device='cuda', dtype=torch.float64)
        self.assertEqual(x.get_device(), device)
        x1 = x.new()
        x2 = x.new(2, 3)
        self.assertEqual(x1.get_device(), device)
        self.assertEqual(x2.get_device(), device)

    @onlyCUDA
    def test_new_device_single_gpu(self):
        self._test_new_device((), 0)
        self._test_new_device((30, 20), 0)
        self._test_new_device((30, 20, 10), 0)
        self._test_new_device((30, 20, 10, 0), 0)

    @onlyCUDA
    @unittest.skipIf(torch.cuda.device_count() < 2, "only one GPU detected")
    def test_new_device_multi_gpu(self):
        self._test_new_device((), 1)
        self._test_new_device((30, 20), 1)
        self._test_new_device((30, 20, 10), 1)
        self._test_new_device((30, 20, 10, 0), 1)

    @coalescedonoff
    @dtypes(torch.double, torch.cdouble)
    def test_new(self, device, dtype, coalesced):
        def test_shape(sparse_dims, nnz, with_size):
            x, indices, values = self._gen_sparse(sparse_dims, nnz, with_size, dtype, device, coalesced)
            if not x.is_cuda:
                # CUDA sparse tensors currently requires the size to be
                # specified if nDimV > 0
                out = x.new(indices, values).coalesce()
                x_c = x.coalesce()
                self.assertEqual((out.indices(), out.values()), (x_c.indices(), x_c.values()))
            self.assertEqual(x.new(indices, values, x.size()), x)

        test_shape(3, 10, 100)
        test_shape(3, 0, [100, 100, 0])

    @onlyCPU  # not really, but we only really want to run this once
    @dtypes(torch.float64, torch.float32, torch.float16, torch.cfloat, torch.cdouble)
    def test_factory(self, device, dtype):
        for test_empty_tensor in [True, False]:
            if test_empty_tensor:
                default_size = torch.Size([1, 3, 0])
                size = torch.Size([3, 3, 0])
            else:
                default_size = torch.Size([1, 3])
                size = torch.Size([3, 3])
            for include_size in [True, False]:
                for use_tensor_idx in [True, False]:
                    for use_tensor_val in [True, False]:
                        for use_cuda in ([False] if not torch.cuda.is_available() else [True, False]):
                            # have to include size with cuda sparse tensors
                            include_size = include_size or use_cuda
                            long_dtype = torch.int64
                            device = torch.device('cpu') if not use_cuda else \
                                torch.device(torch.cuda.device_count() - 1)
                            indices = torch.tensor(([0], [2]), dtype=long_dtype) if use_tensor_idx else ([0], [2])
                            if test_empty_tensor:
                                values = torch.empty(1, 0).to(dtype)
                            else:
                                if use_tensor_val:
                                    values = torch.tensor([1.], dtype=dtype)
                                else:
                                    values = 1.
                            if include_size:
                                sparse_tensor = torch.sparse_coo_tensor(indices, values, size, dtype=dtype,
                                                                        device=device, requires_grad=True)
                            else:
                                sparse_tensor = torch.sparse_coo_tensor(indices, values, dtype=dtype,
                                                                        device=device, requires_grad=True)
                            self.assertEqual(indices, sparse_tensor._indices())
                            self.assertEqual(values, sparse_tensor._values())
                            self.assertEqual(size if include_size else default_size, sparse_tensor.size())
                            self.assertEqual(dtype, sparse_tensor.dtype)
                            if use_cuda:
                                self.assertEqual(device, sparse_tensor._values().device)
                            self.assertEqual(True, sparse_tensor.requires_grad)

    @dtypes(torch.double, torch.cdouble)
    def test_factory_size_check(self, device, dtype):
        indices = self.index_tensor([[1, 2],
                                    [0, 2]], device=device)
        values = torch.tensor([.5, .5], dtype=dtype, device=device)
        sizes = torch.Size([2, 3])
        with self.assertRaisesRegex(RuntimeError, "size is inconsistent with indices"):
            torch.sparse_coo_tensor(indices, values, sizes, dtype=dtype, device=device)

        indices.fill_(-1)
        with self.assertRaisesRegex(RuntimeError, "found negative index"):
            torch.sparse_coo_tensor(indices, values, sizes, dtype=dtype, device=device)

        indices = self.index_tensor([[1, 2],
                                    [0, 2]], device=device)
        values = torch.empty([2, 1, 0], dtype=dtype, device=device)
        sizes = torch.Size([2, 3, 1, 0])
        with self.assertRaisesRegex(RuntimeError, "size is inconsistent with indices"):
            torch.sparse_coo_tensor(indices, values, sizes, dtype=dtype, device=device)

        indices = self.index_tensor([[1, 2],
                                    [0, 2]], device=device)
        values = torch.empty([2, 2, 2], dtype=dtype, device=device)
        sizes = torch.Size([0, 0, 2, 2])
        with self.assertRaisesRegex(RuntimeError, "size is inconsistent with indices"):
            torch.sparse_coo_tensor(indices, values, sizes, dtype=dtype, device=device)

        indices = self.index_tensor([[1, 2],
                                    [0, 2]], device=device)
        values = torch.tensor([[1, 1, 1], [1, 1, 1]], dtype=dtype, device=device)
        sizes = torch.Size([3, 3, 2])
        with self.assertRaisesRegex(RuntimeError, "values has incorrect size"):
            torch.sparse_coo_tensor(indices, values, sizes, dtype=dtype, device=device)

        indices = self.index_tensor([[1, 2],
                                    [0, 2]], device=device)
        values = torch.empty([2, 1, 0], dtype=dtype, device=device)
        sizes = torch.Size([3, 3, 2, 0])
        with self.assertRaisesRegex(RuntimeError, "values has incorrect size"):
            torch.sparse_coo_tensor(indices, values, sizes, dtype=dtype, device=device)

    def test_factory_empty_indices(self, device):
        tensor = torch.sparse_coo_tensor(torch.Size([2, 0]), device=device)
        expected_indices = torch.empty((2, 0), dtype=torch.long, device=device)
        self.assertEqual(tensor._indices(), expected_indices)

        tensor = torch.sparse_coo_tensor(torch.Size([2, 2, 0]), device=device)
        expected_indices = torch.empty((3, 0), dtype=torch.long, device=device)
        self.assertEqual(tensor._indices(), expected_indices)

        tensor = torch.sparse_coo_tensor(torch.Size([2, 2, 0, 0]), device=device)
        expected_indices = torch.empty((4, 0), dtype=torch.long, device=device)
        self.assertEqual(tensor._indices(), expected_indices)

    @dtypes(torch.double, torch.cdouble)
    def test_factory_nnz(self, device, dtype):
        indices = self.index_tensor([[0]], device=device)  # (sparse_dim, nnz): (1, 1)
        values = torch.tensor([[1, 1], [1, 1]], dtype=dtype, device=device)  # (nnz, ...): (2, 2)
        sizes = torch.Size([2, 2])
        with self.assertRaisesRegex(RuntimeError, "indices and values must have same nnz"):
            torch.sparse_coo_tensor(indices, values, sizes, dtype=dtype, device=device)

        indices = self.index_tensor([[0]], device=device)  # (sparse_dim, nnz): (1, 1)
        values = torch.empty([2, 0], dtype=dtype, device=device)  # (nnz, ...): (2, 0)
        sizes = torch.Size([2, 0])
        with self.assertRaisesRegex(RuntimeError, "indices and values must have same nnz"):
            torch.sparse_coo_tensor(indices, values, sizes, dtype=dtype, device=device)

    @dtypes(torch.double, torch.cdouble)
    def test_factory_nnz_zero(self, device, dtype):
        def test_shape(i_shape, v_shape, size, expected_size):
            if size:
                t = torch.sparse_coo_tensor(torch.empty(i_shape), torch.empty(v_shape), torch.Size(size),
                                            dtype=dtype, device=device)
            else:
                t = torch.sparse_coo_tensor(torch.empty(i_shape), torch.empty(v_shape), dtype=dtype, device=device)
            expected_indices = torch.empty(i_shape, device=device, dtype=torch.int64)
            expected_values = torch.empty(v_shape, device=device, dtype=dtype)
            expected_size = torch.Size(expected_size)
            self.assertEqual(t._indices(), expected_indices)
            self.assertEqual(t._values(), expected_values)
            self.assertEqual(t.size(), expected_size)

        test_shape([1, 0], [0, 2, 4, 0], None, [0, 2, 4, 0])
        test_shape([3, 0], [0, 2, 4, 0], None, [0, 0, 0, 2, 4, 0])
        test_shape([1, 0], [0, 2, 4, 0], [0, 2, 4, 0], [0, 2, 4, 0])
        test_shape([3, 0], [0, 2, 4, 0], [0, 0, 0, 2, 4, 0], [0, 0, 0, 2, 4, 0])
        test_shape([3, 0], [0, 2, 4, 0], [1, 2, 3, 2, 4, 0], [1, 2, 3, 2, 4, 0])

    @dtypes(torch.double, torch.cdouble)
    def test_factory_dense_dim(self, device, dtype):
        indices = self.index_tensor([[0]], device=device)
        values = torch.tensor([[[1, 1, 1], [1, 1, 1]]], dtype=dtype, device=device)
        sizes = torch.Size([1, 3, 4])
        with self.assertRaisesRegex(RuntimeError, "values has incorrect size"):
            torch.sparse_coo_tensor(indices, values, sizes)

        indices = self.index_tensor([[0]], device=device)
        values = torch.empty([1, 2, 3, 0], dtype=dtype, device=device)
        sizes = torch.Size([1, 3, 4, 0])
        with self.assertRaisesRegex(RuntimeError, "values has incorrect size"):
            torch.sparse_coo_tensor(indices, values, sizes)

    @onlyCPU
    @dtypes(torch.float16, torch.float32, torch.float64, torch.cfloat, torch.cdouble, torch.int64)
    def test_factory_type_inference(self, device, dtype):
        t = torch.sparse_coo_tensor(torch.tensor(([0], [2])), torch.tensor([1.], dtype=dtype))
        self.assertEqual(dtype, t.dtype)
        t = torch.sparse_coo_tensor(torch.tensor(([0], [2])), torch.tensor([1]))
        self.assertEqual(torch.int64, t.dtype)

        t = torch.sparse_coo_tensor(torch.tensor(([0], [2])), torch.HalfTensor(1, 0))
        self.assertEqual(torch.float16, t.dtype)
        t = torch.sparse_coo_tensor(torch.tensor(([0], [2])), torch.FloatTensor(1, 0))
        self.assertEqual(torch.float32, t.dtype)
        t = torch.sparse_coo_tensor(torch.tensor(([0], [2])), torch.DoubleTensor(1, 0))
        self.assertEqual(torch.float64, t.dtype)
        t = torch.sparse_coo_tensor(torch.tensor(([0], [2])), torch.LongTensor(1, 0))
        self.assertEqual(torch.int64, t.dtype)


    @onlyCUDA
    def test_factory_device_type_inference(self, device):
        # both indices/values are CUDA

        cpu_cuda = ('cpu', 'cuda')
        cpu_cuda_none = cpu_cuda + (None,)
        for indices_device, values_device, device in itertools.product(cpu_cuda,
                                                                       cpu_cuda,
                                                                       cpu_cuda_none):
            indices = torch.tensor(([0], [2]), device=indices_device)
            values = torch.tensor([1.], device=values_device)
            empty_values = torch.empty(1, 0).to(values_device)
            shape = (1, 3)
            empty_shape = (1, 3, 0)
            if device is None and indices_device != values_device:
                with self.assertRaises(RuntimeError):
                    torch.sparse_coo_tensor(indices, values, shape, device=device)
                with self.assertRaises(RuntimeError):
                    torch.sparse_coo_tensor(indices, empty_values, empty_shape, device=device)
            else:
                t = torch.sparse_coo_tensor(indices, values, shape, device=device)
                t_empty = torch.sparse_coo_tensor(indices, empty_values, empty_shape, device=device)
                should_be_cuda = (device == 'cuda' or (device is None and values_device == 'cuda'))
                self.assertEqual(should_be_cuda, t.is_cuda)
                self.assertEqual(t.is_cuda, t_empty.is_cuda)

    @onlyCPU
    def test_factory_copy(self, device):
        def test_tensor(indices, values, indices_equal, values_equal):
            sparse_tensor = torch.sparse_coo_tensor(indices, values, dtype=torch.float64, device=device)
            if indices_equal:
                self.assertEqual(indices.data_ptr(), sparse_tensor._indices().data_ptr())
            else:
                self.assertNotEqual(indices.data_ptr(), sparse_tensor._indices().data_ptr())
            if values_equal:
                self.assertEqual(values.data_ptr(), sparse_tensor._values().data_ptr())
            else:
                self.assertNotEqual(values.data_ptr(), sparse_tensor._values().data_ptr())

        # both correct
        indices = torch.tensor(([0], [2]), dtype=torch.int64)
        values = torch.tensor([1.], dtype=torch.float64)
        test_tensor(indices, values, True, True)

        indices = torch.tensor(([0], [2]), dtype=torch.int64)
        values = torch.DoubleTensor(1, 0)
        test_tensor(indices, values, True, True)

        # only indices correct
        indices = torch.tensor(([0], [2]), dtype=torch.int64)
        values = torch.tensor([1.], dtype=torch.float32)
        test_tensor(indices, values, True, False)

        indices = torch.tensor(([0], [2]), dtype=torch.int64)
        values = torch.tensor([1.], dtype=torch.float16)
        test_tensor(indices, values, True, False)

        indices = torch.tensor(([0], [2]), dtype=torch.int64)
        values = torch.FloatTensor(1, 0)
        test_tensor(indices, values, True, True)  # An empty tensor's data_ptr is always equal to 0

        # only values correct
        indices = torch.tensor(([0], [2]), dtype=torch.int32)
        values = torch.tensor([1.], dtype=torch.float64)
        test_tensor(indices, values, False, True)

        indices = torch.tensor(([0], [2]), dtype=torch.int32)
        values = torch.DoubleTensor(1, 0)
        test_tensor(indices, values, False, True)

        # neither correct
        indices = torch.tensor(([0], [2]), dtype=torch.int32)
        values = torch.tensor([1.], dtype=torch.float32)
        test_tensor(indices, values, False, False)

        indices = torch.tensor(([0], [2]), dtype=torch.int32)
        values = torch.FloatTensor(1, 0)
        test_tensor(indices, values, False, True)  # An empty tensor's data_ptr is always equal to 0

        # complex support
        indices = torch.tensor(([0], [2]), dtype=torch.int64)
        values = make_tensor([1, ], dtype=torch.cdouble, device=device)
        test_tensor(indices, values, True, False)

        indices = torch.tensor(([0], [2]), dtype=torch.int32)
        values = make_tensor([1, 1], dtype=torch.cdouble, device=device)
        test_tensor(indices, values, False, False)

    @onlyCPU  # just run once, we test both cpu and cuda
    def test_legacy_new_device(self, device):
        i = torch.tensor([[0, 1, 1], [2, 0, 2]])
        v = torch.tensor([3., 4., 5.])
        size = torch.Size([2, 3])

        x = torch.sparse_coo_tensor(i, v, size, device='cpu')
        self.assertRaises(RuntimeError, lambda: x.new(device='cuda'))
        self.assertRaises(RuntimeError, lambda: x.new(i, v, device='cuda'))
        self.assertRaises(RuntimeError, lambda: x.new(i, v, size, device='cuda'))
        self.assertRaises(RuntimeError, lambda: x.new(torch.Size([2, 3, 4]), device='cuda'))

        if torch.cuda.is_available():
            x = torch.sparse_coo_tensor(i, v, size, device='cuda')
            self.assertRaises(RuntimeError, lambda: x.new(device='cpu'))
            self.assertRaises(RuntimeError, lambda: x.new(i, v, device='cpu'))
            self.assertRaises(RuntimeError, lambda: x.new(i, v, size, device='cpu'))
            self.assertRaises(RuntimeError, lambda: x.new(torch.Size([2, 3, 4]), device='cpu'))

    def test_legacy_new(self, device):
        i = torch.tensor([[0, 1, 1], [2, 0, 2]])
        v = torch.tensor([3., 4., 5.])
        size = torch.Size([2, 3])
        s = torch.sparse_coo_tensor(i, v, size)

        self.assertEqual(torch.sparse_coo, s.new(device='cpu').layout)
        self.assertRaises(TypeError, lambda: s.new(v.untyped_storage()))
        self.assertRaises(TypeError, lambda: s.new(v))
        self.assertEqual(torch.sparse_coo, s.new(torch.Size([2, 3])).layout)
        self.assertRaises(TypeError, lambda: s.new([6]))

    @onlyCPU  # not really, but we only really want to run this once
    def test_dtypes(self, device):
        all_sparse_dtypes = all_types_and_complex_and(torch.half, torch.bool, torch.bfloat16)
        do_test_dtypes(self, all_sparse_dtypes, torch.sparse_coo, torch.device('cpu'))
        if torch.cuda.is_available():
            do_test_dtypes(self, all_sparse_dtypes, torch.sparse_coo, torch.device('cuda:0'))

    def _test_empty_full(self, device, dtype, requires_grad):
        shape = (2, 3)
        layout = torch.sparse_coo

        def check_value(tensor, value=None, dtype=dtype, requires_grad=requires_grad):
            self.assertEqual(shape, tensor.shape)
            self.assertIs(dtype, tensor.dtype)
            self.assertIs(layout, tensor.layout)
            self.assertEqual(tensor.requires_grad, requires_grad)
            if tensor.is_cuda and device is not None:
                self.assertEqual(device, tensor.device)
            if value is not None:
                fill = tensor.empty(shape, dtype=dtype).fill_(value)
                self.assertEqual(tensor, fill)

        v = torch.sparse_coo_tensor(shape, dtype=dtype, device=device, requires_grad=requires_grad)
        check_value(v)

        out = v.new()
        check_value(torch.zeros(shape, out=out, device=device, requires_grad=requires_grad))

        int64_dtype = torch.int64
        check_value(v.new_empty(shape), requires_grad=False)
        check_value(v.new_empty(shape, dtype=int64_dtype, device=device, requires_grad=False),
                    dtype=int64_dtype, requires_grad=False)
        check_value(torch.empty_like(v), requires_grad=False)
        check_value(torch.empty_like(v, dtype=int64_dtype, layout=layout, device=device, requires_grad=False),
                    dtype=int64_dtype, requires_grad=False)

    @onlyCPU  # not really, but we only really want to run this once
    @dtypes(*all_types_and_complex_and(torch.half, torch.bool, torch.bfloat16))
    @parametrize('requires_grad', (True, False))
    def test_empty_full(self, device, dtype, requires_grad):
        if requires_grad and not (dtype.is_floating_point or dtype.is_complex):
            self.skipTest(f'requires_grad==True requires float or complex dtype, got {dtype}')

        self._test_empty_full(device, dtype, requires_grad)
        if torch.cuda.is_available():
            self._test_empty_full(None, dtype, requires_grad)
            self._test_empty_full(torch.device('cuda:0'), dtype, requires_grad)

    def test_is_sparse(self, device):
        x = torch.randn(3, 3)
        self.assertFalse(x.is_sparse)

        x = torch.randn(3, 3, 0)
        self.assertFalse(x.is_sparse)

        x = self.sparse_empty(1, 0, device=device)
        self.assertTrue(x.is_sparse)

    def test_resize_as(self, device):
        def do_test(t):
            y = t.new().resize_as_(t).zero_()
            self.assertEqual(y.shape, t.shape)
            # Check that y can be added to t. Currently, this requires that
            # sparse_dim and dense_dim match.
            self.assertEqual(t, t + y)

        do_test(self.sparse_empty([3, 0], device=device))
        do_test(self.sparse_empty([3, 3], device=device))

    def _test_resize_shape(self, x_i, x_v, x_size, y_i, y_v, y_size, dtype, device):
        x_v_numel = torch.zeros(x_v).numel()
        y_v_numel = torch.zeros(y_v).numel()
        x = torch.sparse_coo_tensor(torch.zeros(x_i),
                                    torch.arange(x_v_numel).resize_(x_v).to(torch.float),
                                    torch.Size(x_size), dtype=dtype, device=device)
        x_dense = x.to_dense()
        y = torch.sparse_coo_tensor(torch.zeros(y_i),
                                    torch.ones(y_v).to(torch.float),
                                    torch.Size(y_size), dtype=dtype, device=device)
        y_dense = y.to_dense()
        x.resize_as_(y)
        x_dense.resize_as_(y_dense)
        self.assertEqual(x.shape, y.shape)
        self.assertEqual(x.sparse_dim(), y.sparse_dim())
        self.assertEqual(x.dense_dim(), y.dense_dim())
        self.assertEqual(x.shape, x_dense.shape)
        self.assertEqual(y.shape, y_dense.shape)
        # Here we make sure that the original data are preserved after resizing
        self.assertEqual(x.to_dense().view(-1)[0:x_v_numel].view(x_v),
                         x_dense.view(-1)[0:x_v_numel].view(x_v))

    @dtypes(torch.double, torch.cdouble)
    def test_resize(self, device, dtype):
        # 1. Expand the size of some dense dimensions [Supported]
        self._test_resize_shape([1, 1], [1, 2, 3], [2, 2, 3],
                                [1, 1], [1, 2, 4], [2, 2, 4],
                                dtype=dtype, device=device)

        self._test_resize_shape([1, 1], [1, 2, 0], [2, 2, 0],
                                [1, 1], [1, 2, 4], [2, 2, 4],
                                dtype=dtype, device=device)

        # 2. Expand the size of some sparse dimensions [Supported]
        self._test_resize_shape([1, 1], [1, 2, 3], [2, 2, 3],
                                [1, 1], [1, 2, 3], [4, 2, 3],
                                dtype=dtype, device=device)

        # 3. Change the shapes of both sparse and dense dimensions when nnz is zero [Supported]
        self._test_resize_shape([1, 0], [0, 2, 3], [2, 2, 3],
                                [2, 0], [0, 2, 4, 5], [1, 1, 2, 4, 5],
                                dtype=dtype, device=device)

        self._test_resize_shape([1, 0], [0, 2, 3], [2, 2, 3],
                                [2, 0], [0, 2, 4, 0], [1, 1, 2, 4, 0],
                                dtype=dtype, device=device)

        # 4. Add dims to dense dimensions [Not Supported]
        with self.assertRaisesRegex(RuntimeError, "changing the number of dense dimensions"):
            self._test_resize_shape([1, 1], [1, 2, 3], [2, 2, 3],
                                    [1, 1], [1, 2, 3, 4], [2, 2, 3, 4],
                                    dtype=dtype, device=device)

        with self.assertRaisesRegex(RuntimeError, "changing the number of dense dimensions"):
            self._test_resize_shape([1, 1], [1, 2, 3], [2, 2, 3],
                                    [1, 1], [1, 2, 3, 0], [2, 2, 3, 0],
                                    dtype=dtype, device=device)

        # 5. Remove dims from dense dimensions [Not Supported]
        with self.assertRaisesRegex(RuntimeError, "changing the number of dense dimensions"):
            self._test_resize_shape([1, 1], [1, 2, 3], [2, 2, 3],
                                    [1, 1], [1, 2], [2, 2],
                                    dtype=dtype, device=device)

        # 6. Change the number of sparse dimensions on a non-empty sparse tensor [Not Supported]
        with self.assertRaisesRegex(RuntimeError, "changing the number of sparse dimensions"):
            self._test_resize_shape([1, 1], [1, 2, 3], [2, 2, 3],
                                    [2, 1], [1, 2, 3], [1, 2, 2, 3],
                                    dtype=dtype, device=device)

        # 7. Shrink the size of some sparse dimensions on a non-empty sparse tensor [Not Supported]
        with self.assertRaisesRegex(RuntimeError, "shrinking the size of sparse dimensions"):
            self._test_resize_shape([1, 1], [1, 2, 3], [2, 2, 3],
                                    [1, 1], [1, 2, 3], [1, 2, 3],
                                    dtype=dtype, device=device)

        # 8. Shrink the size of some dense dimensions on a non-empty sparse tensor [Not Supported]
        with self.assertRaisesRegex(RuntimeError, "shrinking the size of dense dimensions"):
            self._test_resize_shape([1, 1], [1, 2, 3], [2, 2, 3],
                                    [1, 1], [1, 2, 2], [2, 2, 2],
                                    dtype=dtype, device=device)

        with self.assertRaisesRegex(RuntimeError, "shrinking the size of dense dimensions"):
            self._test_resize_shape([1, 1], [1, 2, 3], [2, 2, 3],
                                    [1, 1], [1, 2, 0], [2, 2, 0],
                                    dtype=dtype, device=device)

    def test_is_nonzero(self, device):
        self.assertTrue(torch.sparse_coo_tensor(([0],), 1., (1,), device=device).is_nonzero())
        self.assertFalse(torch.sparse_coo_tensor(([0],), 0., (1,), device=device).is_nonzero())
        self.assertFalse(torch.sparse_coo_tensor(([0], [0]), 0., (1, 1), device=device).is_nonzero())
        self.assertFalse(torch.sparse_coo_tensor(([0, 0],), (0., 0.), (1,), device=device).is_nonzero())
        self.assertFalse(torch.sparse_coo_tensor(([0, 0],), (-1., 1.), (1,), device=device).is_nonzero())

        # scalar sparse tensor
        self.assertTrue(torch.sparse_coo_tensor(torch.zeros(0, 1), 12.3, [], device=device).is_nonzero())
        with self.assertRaisesRegex(RuntimeError, "Boolean value of Tensor with no values is ambiguous"):
            torch.sparse_coo_tensor(([0, 1],), torch.empty(2, 0), (4, 0), device=device).is_nonzero()
        self.assertTrue(torch.sparse_coo_tensor(([0],), 2.3 - 4.5j, (1,), dtype=torch.cfloat, device=device)
                        .is_nonzero())
        self.assertTrue(torch.sparse_coo_tensor(([0],), 2.3 - 4.5j, (1,), dtype=torch.cdouble, device=device)
                        .is_nonzero())
        self.assertFalse(torch.sparse_coo_tensor(([0],), 0. + 0j, (1,), dtype=torch.cfloat, device=device)
                         .is_nonzero())
        self.assertFalse(torch.sparse_coo_tensor(([0],), 0. + 0j, (1,), dtype=torch.cdouble, device=device)
                         .is_nonzero())

    @dtypes(torch.double, torch.cdouble)
    def test_change_tensor_metadata(self, device, dtype):
        i = self.index_tensor([[0], [1]], device=device)
        v = torch.tensor([[3, 4, 5]], dtype=dtype, device=device)
        t = torch.sparse_coo_tensor(i, v, torch.Size([1, 2, 3]), dtype=dtype, device=device)
        i.resize_(2, 3)
        v.resize_(4, 5)
        self.assertEqual(list(t.coalesce().indices().size()), [2, 1])
        self.assertEqual(list(t.coalesce().values().size()), [1, 3])

        i = self.index_tensor([[0], [1]], device=device)
        v = torch.tensor([[3, 4, 5]], dtype=dtype, device=device)
        t = torch.sparse_coo_tensor(i, v, torch.Size([1, 2, 3]))
        i.resize_as_(self.index_tensor([0, 1], device=device))
        v.resize_as_(torch.tensor([3, 4, 5], dtype=dtype, device=device))
        self.assertEqual(list(t.coalesce().indices().size()), [2, 1])
        self.assertEqual(list(t.coalesce().values().size()), [1, 3])

        i = self.index_tensor([[0], [1]], device=device)
        v = torch.tensor([[3, 4, 5]], dtype=dtype, device=device)
        t = torch.sparse_coo_tensor(i, v, torch.Size([1, 2, 3]))
        i.as_strided_((2, 1), (1, 1))
        v.as_strided_((1, 3), (1, 1))
        self.assertEqual(list(t.coalesce().indices().size()), [2, 1])
        self.assertEqual(list(t.coalesce().values().size()), [1, 3])

        i = self.index_tensor([[0], [1]], device=device)
        v = torch.tensor([[3, 4, 5]], dtype=dtype, device=device)
        t = torch.sparse_coo_tensor(i, v, torch.Size([1, 2, 3]))
        i.set_(self.index_tensor([0, 1], device=device))
        v.set_(torch.tensor([3, 4, 5], dtype=dtype, device=device))
        self.assertEqual(list(t.coalesce().indices().size()), [2, 1])
        self.assertEqual(list(t.coalesce().values().size()), [1, 3])

        i = self.index_tensor([[0], [1]], device=device)
        v = torch.tensor([[3, 4, 5]], dtype=dtype, device=device)
        t = torch.sparse_coo_tensor(i, v, torch.Size([1, 2, 3]))
        i.transpose_(0, 1)
        v.transpose_(0, 1)
        self.assertEqual(list(t.coalesce().indices().size()), [2, 1])
        self.assertEqual(list(t.coalesce().values().size()), [1, 3])

    @coalescedonoff
    @dtypes(torch.double)
    def test_pickle(self, device, dtype, coalesced):
        import pickle

        shape_sparse_dim_nnz = [
            ((), 0, 2),
            ((0,), 0, 10),
            ((2,), 0, 3),
            ((100, 3), 1, 3),
            ((100, 20, 3), 2, 0),
            ((10, 0, 3), 0, 3),
            ((10, 0, 3), 0, 0),
        ]

        for shape, sparse_dim, nnz in shape_sparse_dim_nnz:
            indices_shape = torch.Size((sparse_dim, nnz))
            values_shape = torch.Size((nnz,) + shape[sparse_dim:])
            indices = torch.arange(indices_shape.numel(), dtype=self.index_tensor(0).dtype,
                                   device=device).view(indices_shape)
            for d in range(sparse_dim):
                indices[d].clamp_(max=(shape[d] - 1))  # make it valid index
            if not coalesced and indices.numel() > 0:
                indices[:, -1] = indices[:, 0]  # make it uncoalesced
            values_numel = values_shape.numel()
            values = torch.arange(values_numel, dtype=dtype,
                                  device=device).view(values_shape).div_(values_numel / 2.)
            sp_tensor = self.sparse_tensor(indices, values, shape)
            serialized = pickle.dumps(sp_tensor)
            sp_tensor_loaded = pickle.loads(serialized)
            self.assertEqual(sp_tensor, sp_tensor_loaded)

    def test_any(self, device):
        t = torch.sparse_coo_tensor(torch.tensor(([0, 0], [2, 0])), torch.tensor([False, False]), device=device)
        t_any = torch.tensor(False)
        self.assertEqual(torch.any(t), t_any)
        t = torch.sparse_coo_tensor(torch.tensor(([0, 0], [2, 0])), torch.tensor([True, False]), device=device)
        t_any = torch.tensor(True)
        self.assertEqual(torch.any(t), t_any)

    def test_isnan(self, device):
        t = torch.sparse_coo_tensor(torch.tensor(([0, 0], [0, 2])), torch.tensor([1, 4]), device=device)
        t_nan = torch.sparse_coo_tensor(torch.tensor(([0, 0], [0, 2])), torch.tensor([False, False]), device=device)
        self.assertEqual(torch.isnan(t).int(), t_nan.int())
        t = torch.sparse_coo_tensor(torch.tensor(([0, 0], [0, 2])), torch.tensor([1, float("nan")]), device=device)
        t_nan = torch.sparse_coo_tensor(torch.tensor(([0, 0], [0, 2])), torch.tensor([False, True]), device=device)
        self.assertEqual(torch.isnan(t).int(), t_nan.int())

    @coalescedonoff
    @dtypes(torch.float32, torch.float64)
    def test_div_rounding_mode(self, device, dtype, coalesced):
        sparse, _, _ = self._gen_sparse(2, 10, (10, 10), dtype,
                                        device, coalesced)
        dense = self.safeToDense(sparse)

        for mode in (None, 'floor', 'trunc'):
            actual = sparse.div(-2, rounding_mode=mode)
            expect = dense.div(-2, rounding_mode=mode)
            self.assertEqual(self.safeToDense(actual), expect)

            # Test inplace
            actual = sparse.clone().div_(-2, rounding_mode=mode)
            self.assertEqual(self.safeToDense(actual), expect)

            # Test out argument
            actual.zero_()
            torch.div(sparse, -2, rounding_mode=mode, out=actual)
            self.assertEqual(self.safeToDense(actual), expect)

    def test_div_by_sparse_error(self, device):
        self.assertRaisesRegex(RuntimeError, 'Sparse division requires',
                               lambda: torch.tensor(1., device=device).to_sparse()
                               / torch.tensor(1., device=device).to_sparse())

    def test_floor_divide_by_sparse_error(self, device):
        self.assertRaisesRegex(RuntimeError, 'Sparse floor division requires',
                               lambda: torch.tensor(1., device=device).to_sparse()
                               // torch.tensor(1., device=device).to_sparse())

    @unittest.skipIf(not TEST_NUMPY, "Numpy not found")
    @onlyCPU
    def test_sparse_to_numpy(self, device):
        t = torch.sparse_coo_tensor(torch.tensor(([0, 0], [2, 0])), torch.tensor([1, 4]))
        self.assertRaises(TypeError, lambda: t.numpy())

    @coalescedonoff
    @dtypes(torch.double)
    def test_softmax(self, device, dtype, coalesced):
        import torch.nn.functional as F

        def to_dense(sparse, fill_value=None):
            """
            Return dense tensor from a sparse tensor using given fill value.
            """
            if fill_value is None or fill_value == 0:
                return sparse.to_dense()
            sparse = sparse.coalesce()
            dense = torch.full(sparse.shape, fill_value, dtype=sparse.dtype, device=sparse.device)
            for idx, value in zip(sparse._indices().t(), sparse._values()):
                dense[tuple(idx)] = value
            return dense

        def softmax_to_dense(sparse, dim):
            """Dense softmax of a sparse tensor. Useful only for testing softmax
            correctness.

            When computing softmax of a sparse tensor, the value of
            unspecified items is negative infinity rather than zero so
            that

              softmax(sparse.to_dense(fill_value=-inf), dim) == softmax(sparse, dim).to_dense()

            holds for non-empty lines. One empty lines, the softmax
            values are defined as 0 in order to preserve the sparsity
            of result.

            Note that in PyTorch, ``to_dense`` method does not
            implement the ``fill_value`` keyword argument.
            """
            dtype = sparse.dtype
            device = sparse.device
            dense = to_dense(sparse, fill_value=-float('inf'))
            r = F.softmax(dense, dim)
            # softmax on empty lines results nan, replace with zeros to match the definition
            r[r != r] = 0
            return r

        def sparse_softmax(sparse, dim):
            """Pure Python softmax of a sparse tensor. Assuming -inf for
            unspecified sparse tensor data. This is a prototype of
            sparse softmax algorithm in Python.
            """
            dtype = sparse.dtype
            device = sparse.device

            # softmax is non-linear operation, so sparse tensors must
            # be coalesced.
            sparse = sparse.coalesce()
            inf = float('inf')
            indices = sparse._indices()
            values = sparse._values()

            if dim < sparse.sparse_dim():
                nnz = sparse._nnz()

                # compute pool indices
                size = sparse.size()
                strides = torch.ones((sparse.sparse_dim(), 1), dtype=indices.dtype, device=indices.device)
                for i in reversed(range(sparse.sparse_dim() - 1)):
                    strides[i, 0] = strides[i + 1, 0] * size[i + 1]
                strides[dim, 0] = 0

                pool = (indices * strides).sum(dim=0)
                i2p = {}
                for i in range(nnz):
                    c = int(pool[i])
                    if c not in i2p:
                        i2p[c] = len(i2p)
                    pool[i] = i2p[c]

                # compute max
                dense_size = tuple(size[sparse.sparse_dim():])
                mx = torch.empty((pool.max() + 1,) + dense_size, dtype=dtype, device=device)
                mx[:] = -inf
                for n in range(nnz):
                    p = pool[n]
                    mx[p] = torch.max(mx[p], values[n])

                # apply exp to (v - mx) and sum the results
                exp_values = torch.empty_like(values)
                exp_sums = torch.zeros_like(mx)
                for n in range(nnz):
                    p = pool[n]
                    v = exp_values[n] = (values[n] - mx[p]).exp()
                    exp_sums[p] = exp_sums[p] + v

                # normalize with the sum of exponents
                for n in range(nnz):
                    p = pool[n]
                    exp_values[n] = exp_values[n] / exp_sums[p]

                return torch.sparse_coo_tensor(indices,
                                               exp_values,
                                               sparse.size(),
                                               dtype=dtype, device=device)

            elif dim < sparse.sparse_dim() + sparse.dense_dim():
                return torch.sparse_coo_tensor(indices,
                                               F.softmax(values, dim - sparse.sparse_dim() + 1),
                                               sparse.size(),
                                               dtype=dtype, device=device)
            else:
                raise ValueError(
                    '`dim(=%s)` must be smaller than `sparse_dim(=%s) + dense_dim(=%s)`'
                    % (dim, sparse.sparse_dim(), sparse.dense_dim()))

        def softmax_jacobian_analytic(x, dim):
            """Return Jacobian of softmax using analytic formula

               D_jS_i = S_i * (1[i==j] - S_j).

            where S = softmax(x, dim), x is dense tensor, i,j in
            range(x.shape[dim]).
            """
            y = F.softmax(x, dim)
            y[y != y] = 0  # replace nan-s with zeros
            J = torch.zeros((x.shape[dim],) + tuple(x.shape), dtype=x.dtype, device=x.device)
            si = [slice(None)] * len(y.shape)
            sj = [slice(None)] * len(y.shape)
            s = [slice(None)] * len(J.shape)
            for i in range(y.shape[dim]):
                si[dim] = i
                s[dim + 1] = i
                yi = y[tuple(si)]
                for j in range(y.shape[dim]):
                    sj[dim] = j
                    s[0] = j
                    if i == j:
                        J[tuple(s)] = yi * (1 - yi)
                    else:
                        yj = y[tuple(sj)]
                        J[tuple(s)] = - yi * yj
                    sj[dim] = slice(None)
                si[dim] = slice(None)
                s[dim + 1] = slice(None)
            return J

        def softmax_jacobian_autograd(x, dim, log=False):
            """Return Jacobian of softmax using PyTorch autograd feature.

            x can be dense or sparse tensor.
            """
            import itertools

            if x.is_sparse:
                x = x.coalesce()

            dtype = x.dtype
            device = x.device
            shape = tuple(x.shape)
            J = torch.zeros((shape[dim],) + shape, dtype=dtype, device=device)
            for i in range(shape[dim]):
                if x.is_sparse:
                    sparse_dim = x.sparse_dim()
                    dense_dim = x.dense_dim()
                    if dim < sparse_dim:
                        ranges = []
                        for j, sz in enumerate(shape[:sparse_dim]):
                            if dim == j:
                                ranges.append([i])
                            else:
                                ranges.append(list(range(sz)))
                        indices = torch.tensor(list(itertools.product(*ranges)), dtype=torch.long, device=device).t()
                        values = torch.ones((indices.shape[1],) + shape[sparse_dim:], dtype=dtype, device=device)
                    else:
                        ranges = []
                        for j, sz in enumerate(shape[:sparse_dim]):
                            ranges.append(list(range(sz)))
                        indices = torch.tensor(list(itertools.product(*ranges)), dtype=torch.long, device=device).t()
                        values = torch.zeros((indices.shape[1],) + shape[sparse_dim:], dtype=dtype, device=device)
                        sv = [slice(None)] * (dense_dim + 1)
                        sv[dim - sparse_dim + 1] = i
                        values[tuple(sv)] = 1
                    v = torch.sparse_coo_tensor(indices, values, shape, dtype=dtype, device=device)
                else:
                    v = torch.zeros_like(x)
                    sv = [slice(None)] * len(v.shape)
                    sv[dim] = i
                    v[tuple(sv)] = 1
                x_ = x.clone()
                x_.requires_grad_(True)

                if log:
                    if x_.is_sparse:
                        y = torch.sparse.log_softmax(x_, dim)
                    else:
                        y = F.log_softmax(x_, dim)
                else:
                    if x_.is_sparse:
                        y = torch.sparse.softmax(x_, dim)
                    else:
                        y = F.softmax(x_, dim)
                        # replace nan-s with zeros
                        y.data[y != y] = 0
                y.backward(v)
                g = x_.grad
                if not g.is_sparse:
                    # replace nan-s with zeros
                    g.data[g != g] = 0
                J[i] = g.to_dense() if g.is_sparse else g
            return J

        @skipIfTorchDynamo("https://github.com/pytorch/torchdynamo/issues/1166")
        def test_op(sparse_dims, nnz, with_size, coalesced):
            if isinstance(with_size, Number):
                with_size = [with_size] * sparse_dims

            x, i, v = self._gen_sparse(sparse_dims, nnz, with_size, dtype, device, coalesced)

            def sparse_log(x):
                return torch.sparse_coo_tensor(x._indices(), x._values().log(),
                                               x.size(), dtype=x.dtype, device=x.device)

            # Check dim out of bounds
            with self.assertRaisesRegex(IndexError, r"Dimension out of range"):
                torch.sparse.softmax(x, x.dim())
            with self.assertRaisesRegex(IndexError, r"Dimension out of range"):
                torch.sparse.softmax(x, -x.dim() - 1)

            for dim in range(x.dim()):
                # Check sparse softmax definition

                # check Python sparse softmax
                y = sparse_softmax(x, dim)
                r1 = softmax_to_dense(x, dim)
                r2 = y.to_dense()
                self.assertEqual(r1, r2)

                # check C++ sparse softmax
                for d in (dim, dim - x.dim()):
                    y1 = torch.sparse.softmax(x, d)
                    self.assertEqual(y, y1)

                    # check C++ sparse log_softmax
                    ly1 = torch.sparse.log_softmax(x, d)
                    self.assertEqual(ly1, sparse_log(y1))

                # Check autograd support on sparse softmax

                # check softmax Jacobian definition for dense input
                x1 = to_dense(x, fill_value=float('-inf'))
                J = softmax_jacobian_analytic(x1, dim)
                assert J.shape[0] == x.shape[dim]
                assert J.shape[dim + 1] == x.shape[dim]

                # check softmax Jacobian from autograd, dense input
                J2 = softmax_jacobian_autograd(x1, dim)
                self.assertEqual(J, J2)

                # check softmax Jacobian from autograd, sparse input
                J3 = softmax_jacobian_autograd(x, dim)
                self.assertEqual(J, J3)

                '''
                y = softmax(x, dim)
                z = log(y) = log_softmax(x, dim)
                Dy/Dx = J
                Dz/Dx = Dz/Dy Dy/Dx = 1/y * J
                => J = J_log * y
                '''
                # log_softmax Jacobian from autograd, dense input
                J2_log = softmax_jacobian_autograd(x1, dim, log=True)

                # log_softmax Jacobian from autograd, sparse input
                J3_log = softmax_jacobian_autograd(x, dim, log=True)

                J = J.transpose(0, dim + 1)
                J2_log = J2_log.transpose(0, dim + 1)
                J3_log = J3_log.transpose(0, dim + 1)
                self.assertEqual(J, J2_log * r1)
                self.assertEqual(J, J3_log * r1)

                if dim == 0:
                    # check dtype argument
                    other_dtype = torch.float32
                    y2 = torch.sparse.softmax(x, dim, dtype=other_dtype)
                    self.assertEqual(y2.dtype, other_dtype)
                    self.assertEqual(y2, y1.type(other_dtype))

                    ly2 = torch.sparse.log_softmax(x, dim, dtype=other_dtype)
                    self.assertEqual(ly2.dtype, other_dtype)
                    self.assertEqual(ly2, ly1.type(other_dtype))

        test_op(1, 10, [3], coalesced)
        test_op(1, 10, [2, 3], coalesced)
        test_op(1, 10, [3, 2], coalesced)
        test_op(2, 10, [2, 3, 4], coalesced)
        test_op(2, 10, [3, 4], coalesced)
        test_op(2, 5, [5, 4], coalesced)
        test_op(2, 10, [3, 4, 2], coalesced)
        test_op(3, 10, [3, 4, 2], coalesced)
        test_op(3, 100, [3, 4, 2], coalesced)
        test_op(3, 100, [3, 4, 2, 3], coalesced)
        test_op(3, 100, [3, 4, 2, 3, 5, 2], coalesced)
        test_op(4, 100, [3, 4, 2, 3, 5, 2], coalesced)


    def _check_zero_nnz_softmax_op(self, func, ndim, device, dtype):
        # create a sparse tensor with shape (0,..., 3) it has no materialize values
        t = torch.sparse_coo_tensor([[] for _ in range(ndim)], [], (0,) * (ndim - 1) + (3,), device=device, dtype=dtype)
        out = func(t, 0)
        self.assertEqual(out, torch.zeros_like(t))

        # gradient
        t = t.requires_grad_()
        gradcheck(lambda x: func(x, 0).to_dense(), (t,), masked=True)


    @dtypes(torch.double, torch.float)
    @unittest.skipIf(TEST_WITH_CROSSREF, "generator unsupport triggers assertion error")
    def test_softmax_zero_nnz(self, device, dtype):
        self._check_zero_nnz_softmax_op(torch.sparse.softmax, 1, device, dtype)
        self._check_zero_nnz_softmax_op(torch.sparse.softmax, 10, device, dtype)

    @dtypes(torch.double, torch.float)
    @unittest.skipIf(TEST_WITH_CROSSREF, "generator unsupport triggers assertion error")
    def test_log_softmax_zero_nnz(self, device, dtype):
        self._check_zero_nnz_softmax_op(torch.sparse.log_softmax, 1, device, dtype)
        self._check_zero_nnz_softmax_op(torch.sparse.log_softmax, 10, device, dtype)

    # TODO: Check after why ROCm's cusparseXcsrgemm2Nnz function doesn't return the same nnz value as CUDA
    @skipIfRocm
    @coalescedonoff
    @dtypes(*floating_and_complex_types())
    @dtypesIfCUDA(*floating_types_and(*[torch.half] if SM53OrLater else [],
                                      *[torch.bfloat16] if SM80OrLater else [],
                                      torch.complex64,
                                      *[torch.complex128] if CUSPARSE_SPMM_COMPLEX128_SUPPORTED else []))
    @unittest.skipIf(TEST_WITH_CROSSREF, "not working with fake tensor")
    @precisionOverride({torch.bfloat16: 1e-2, torch.float16: 1e-2, torch.complex64: 1e-2, torch.float32: 1e-2})
    def test_sparse_matmul(self, device, dtype, coalesced):
        """
        This function test `torch.sparse.mm` when both the mat1 and mat2 are sparse tensors.
        """

        def ref_sparse_mm(a, b):
            return a.to_dense() @ b.to_dense()

        def grad_with_custom_sparsity_pattern_test_helper(sparse_dims, nnz, shape_a, shape_b):
            def test_grad_dense(a_s, b_s, g_s):
                a = a_s.to_dense().detach()
                b = b_s.to_dense().detach()
                g = g_s.to_dense().detach()

                a.requires_grad_(True)
                b.requires_grad_(True)
                c = a @ b
                c.backward(g)
                return a.grad.sparse_mask(a_s.coalesce()), b.grad.sparse_mask(b_s.coalesce())

            a, _, _ = self._gen_sparse(sparse_dims, nnz, shape_a, dtype, device, coalesced)
            b, _, _ = self._gen_sparse(sparse_dims, nnz, shape_b, dtype, device, coalesced)
            a.requires_grad_(True)
            b.requires_grad_(True)

            c = torch.sparse.mm(a, b)
            c2 = c.to_dense().detach()
            c2 = torch.rand_like(c2)
            g = c2.sparse_mask(c.coalesce())

            c.backward(g)

            a_grad, b_grad = test_grad_dense(a, b, g)

            # We convert grad to dense since dense and sparse mm
            # implementations handle materialized zeroes differently.
            self.assertEqual(a.grad.to_dense(), a_grad.to_dense())
            self.assertEqual(b.grad.to_dense(), b_grad.to_dense())

        def test_sparse_matmul(sparse_dims, nnz, shape_a, shape_b):
            a, i_a, v_a = self._gen_sparse(sparse_dims, nnz, shape_a, dtype, device, coalesced)
            b, i_b, v_b = self._gen_sparse(sparse_dims, nnz, shape_b, dtype, device, coalesced)

            # dense implementation
            r1 = ref_sparse_mm(a, b)

            # cpp implementation
            r2 = torch.sparse.mm(a, b)
            self.assertEqual(r1, r2.to_dense())

            # Check result is truly coalesced
            self.assertTrue(r2.is_coalesced() and is_coalesced_indices(r2))

            if dtype in [torch.double, torch.cdouble]:
                a.requires_grad_(True)
                b.requires_grad_(True)

                # check autograd support on sparse matmul
                def fn(D1, D2):
                    return torch.sparse.mm(D1, D2).to_dense()

                if a.is_cuda:
                    # For cuda, `nondet_tol` is set with `1e-5`
                    # This is because cuSparse sometimes returns approximate zero values like `~e-323`
                    # TODO: Check this cuSparse issue.
                    # This happens when you do chain multiplication `torch.sparse.mm` operations
                    gradcheck(fn, (a, b), nondet_tol=1e-5, masked=True)
                else:
                    gradcheck(fn, (a, b), masked=True)
                grad_with_custom_sparsity_pattern_test_helper(sparse_dims, nnz, shape_a, shape_b)

        def test_error_cases():
            def fn(sparse_dims, nnz, shape_a, shape_b):
                a, i_a, v_a = self._gen_sparse(sparse_dims, nnz, shape_a, dtype, device, coalesced)
                b, i_b, v_b = self._gen_sparse(sparse_dims, nnz, shape_b, dtype, device, coalesced)
                r2 = torch.sparse.mm(a, b)

            # This is not a matrix
            self.assertRaises(RuntimeError, lambda: fn(3, 4, [2, 2, 2], [2, 2, 2]))

            # Shapes does not
            self.assertRaisesRegex(RuntimeError,
                                   r"mat1 and mat2 shapes cannot be multiplied \(2x3 and 4x2\)",
                                   lambda: fn(2, 10, [2, 3], [4, 2]))

            def different_dtypes():
                a, i_a, v_a = self._gen_sparse(2, 10, [2, 2], dtype, device, coalesced)
                b, i_b, v_b = self._gen_sparse(2, 10, [2, 2], dtype, device, coalesced)
                r2 = torch.sparse.mm(a.to(torch.float64), a.to(torch.float32))

            self.assertRaisesRegex(RuntimeError, 'mat1 dtype Double does not match mat2 dtype Float', different_dtypes)

        for n in range(2, 5):
            for m in range(2, 8):
                for p in range(2, 8):
                    test_sparse_matmul(2, 10, [n, m], [m, p])

        test_sparse_matmul(2, 0, [0, 0], [0, 0])
        test_sparse_matmul(2, 0, [0, 10], [10, 0])
        test_error_cases()

    @coalescedonoff
    @dtypes(torch.double)
    def test_assign(self, device, dtype, coalesced):
        def assign_to():
            a, i_a, v_a = self._gen_sparse(2, 5, [2, 3], dtype, device, coalesced)
            a[0] = 100

        self.assertRaises(TypeError, assign_to)

    @dtypes(torch.double, torch.cdouble)
    def test_full_broadcast_to(self, device, dtype):
        def can_broadcast(s0, s1):
            s0 = tuple(reversed(s0))
            s1 = tuple(reversed(s1))
            for i in range(len(s0)):
                if s0[i] != 1 and s0[i] != s1[i]:
                    return False
            return True
        sizes = (
            (), (1,), (2,), (1, 1), (3, 1), (3, 2), (4, 1, 1), (4, 3, 2)
        )
        for s0, s1 in itertools.combinations(sizes, r=2):
            t = make_tensor(s0, dtype=dtype, device=device, low=-9, high=9)
            for sparse_dims in range(1, len(s0) + 1):
                s = t.to_sparse(sparse_dims)
                if can_broadcast(s0, s1):
                    t_res = torch.broadcast_to(t, s1)
                    s_res = torch._sparse_broadcast_to(s, s1)
                    torch._validate_sparse_coo_tensor_args(s_res._indices(), s_res._values(), s_res.shape)
                    if s_res.is_coalesced():
                        # ensure that is_coalesced is estimated correctly
                        self.assertEqual(s_res, torch.sparse_coo_tensor(s_res._indices(), s_res._values(), s_res.shape).coalesce())
                    self.assertEqual(s_res.to_dense(), t_res)
                else:
                    with self.assertRaisesRegex(RuntimeError,
                                                r"The expanded size of the tensor \(\d\) "
                                                r"must match the existing size \(\d\)"):
                        torch._sparse_broadcast_to(s, s1)

    @coalescedonoff
    @dtypes(torch.double, torch.cdouble)
    def test_sparse_broadcast_to(self, device, dtype, coalesced):
        def test(sparse_dims, nnz, with_size, new_size):
            x = self._gen_sparse(sparse_dims, nnz, with_size, dtype, device, coalesced)[0]
            y = self.safeToDense(x)
            x1 = torch._sparse_broadcast_to(x, new_size)
            y1 = y.broadcast_to(new_size)
            self.assertEqual(self.safeToDense(x1), y1)

        test(4, 6, [7, 3, 1, 3, 0], [7, 3, 4, 3, 0])
        test(4, 6, [7, 3, 1, 3, 0], [2, 7, 3, 1, 3, 0])
        test(4, 6, [7, 3, 1, 3, 1, 3], [7, 3, 1, 3, 2, 3])
        test(4, 6, [7, 3, 1, 3, 2, 1], [7, 3, 1, 3, 2, 3])

    def _test_mul_skips(self, device, dtype, coalesced):
        skipTestIfUncoalesced = False
        # This case always coalesce inputs and that could lead to loss of precision,
        # hence it is inhibited for float16/bfloat16 by providing already coalesced tensors.
        if not coalesced and dtype in {torch.float16, torch.bfloat16}:
            skipTestIfUncoalesced = True
        # to_dense is problematic for boolean non-coalesced CUDA tensors
        # see https://github.com/pytorch/pytorch/issues/81648
        if not coalesced and dtype == torch.bool and torch.device(device).type == "cuda":
            skipTestIfUncoalesced = True

        if skipTestIfUncoalesced:
            self.skipTest(f"Test with dtype={dtype}, device={device} runs only with coalesced inputs")

    @coalescedonoff
    # NOTE: addcmul_out is not implemented for bool.
    @dtypes(*all_types_and_complex_and(torch.bfloat16, torch.float16))
    @precisionOverride({torch.bfloat16: 1e-2, torch.float16: 1e-2})
    def test_sparse_sparse_mul(self, device, dtype, coalesced):
        self._test_mul_skips(device, dtype, coalesced)

        shape = (2, 3, 4, 10)
        nnz = 10

        def check(self, x, y):
            res_sparse = x * y
            res_dense = x.to_dense() * y.to_dense()
            self.assertEqual(res_sparse.to_dense(), res_dense)

        def check_empty(sparse_shape, nnz, dense_shape, coalesce):
            from itertools import product
            for nnz_val, shape_suffix in product((nnz, 0), ((), (0,))):
                empty_sparse_shape = sparse_shape + shape_suffix
                empty_dense_shape = dense_shape + shape_suffix
                x = self._gen_sparse(sparse_dim, nnz_val, empty_sparse_shape, dtype, device, coalesce)[0]
                check(self, x, x)

        # TODO: uncomment once backward is implemented for sparse tensors that broadcast in dense dims.
        # def check_autograd(x, y):
        #     if dtype in {torch.double, torch.cdouble}:
        #         xa = x.detach().clone().requires_grad_(True)
        #         ya = y.detach().clone().requires_grad_(True)
        #         gradcheck(lambda a, b: (a * b).to_dense(), (xa, ya), masked=True)
        #         gradcheck(lambda a, b: (a * b).to_dense(), (ya, xa), masked=True)

        for dim in range(len(shape) + 1):
            sub_shape = shape[dim:]
            sparse_dim = len(sub_shape) // 2

            check_empty(sub_shape, nnz, shape, coalesced)

            x = self._gen_sparse(sparse_dim, nnz, sub_shape, dtype, device, coalesced)[0]
            y = self._gen_sparse(sparse_dim, nnz, sub_shape, dtype, device, coalesced)[0]
            check(self, x, y)
            # TODO: uncomment once supported
            # check_autograd(x, y)

            # check broadcasting in dense dims
            for d in range(sparse_dim, len(sub_shape)):
                new_shape = sub_shape[:d] + (1,) + sub_shape[d + 1:]
                y = self._gen_sparse(sparse_dim, nnz, new_shape, dtype, device, coalesced)[0]
                check(self, x, y)
                # TODO: uncomment once supported
                # check_autograd(x, y)

    @coalescedonoff
    @dtypes(*all_types_and_complex_and(torch.bool, torch.half, torch.bfloat16))
    @precisionOverride({torch.bfloat16: 1e-2, torch.float16: 1e-2})
    def test_sparse_dense_mul(self, device, dtype, coalesced):
        self._test_mul_skips(device, dtype, coalesced)

        shape = (2, 3, 4, 10)
        nnz = 10

        def check(self, s, d):
            res = d * s

            # check commutativity
            self.assertEqual(res, s * d)

            # check correctness
            self.assertEqual(res.to_dense(), s.to_dense() * d)

            # check in-placeness for dense
            if d.dim() >= s.dim():
                dc = d.clone()
                self.assertEqual(d.mul_(s), dc.mul_(s.to_dense()))

            # check in-placeness for sparse
            if s.dim() >= d.dim():
                # for sparse
                sc = s.clone()
                self.assertEqual(s.mul_(d).to_dense(), sc.to_dense().mul_(d))

        for dim in range(len(shape) + 1):
            sub_shape = shape[dim:]
            sparse_dim = len(sub_shape) // 2

            def check_empty(sparse_shape, nnz, dense_shape, coalesce):
                from itertools import product
                for nnz_val, shape_suffix in product((nnz, 0), ((), (0,))):
                    empty_sparse_shape = sparse_shape + shape_suffix
                    empty_dense_shape = dense_shape + shape_suffix
                    s = self._gen_sparse(sparse_dim, nnz_val, empty_sparse_shape, dtype, device, coalesce)[0]
                    d = make_tensor(empty_dense_shape, dtype=dtype, device=device)
                    check(self, s, d)

            # check scalar multiplication
            s = self._gen_sparse(sparse_dim, nnz, sub_shape, dtype, device, coalesced)[0]
            for scalar in (True, 1, 1.0):
                res_sparse_right = s * scalar
                res_sparse_left = scalar * s
                res_dense = s.to_dense() * scalar
                # check correctness and dtype
                self.assertEqual(s.to(res_sparse_right.dtype), res_sparse_right)
                self.assertEqual(res_sparse_right, res_sparse_left)
                self.assertEqual(res_sparse_right.dtype, res_dense.dtype)
                self.assertEqual(res_sparse_left.dtype, res_dense.dtype)
                # check scalar as 0-dim sparse tensor
                tscalar = torch.tensor(scalar, device=device)
                sscalar = tscalar.to_sparse()
                res_sparse_right = s * sscalar
                res_sparse_left = sscalar * s
                self.assertEqual(res_sparse_right, res_sparse_left)
                self.assertEqual(s.to(res_sparse_right.dtype), res_sparse_right)

            # check non-coalesced 0-dim scalar
            # we skip torch.bool because for such tensors
            # coalesce.to_dense != to_dense
            if dtype == torch.bool:
                return

            for scalar_dtype in (int, float):
                scalar = scalar_dtype(1)
                idx = torch.tensor([], device=device).reshape(0, 2)
                val = torch.tensor([scalar, scalar], device=device)
                sscalar = torch.sparse_coo_tensor(idx, val, ())
                res_dense = s.to_dense() * sscalar.to_dense()
                self.assertEqual((s * sscalar).to_dense(), res_dense)
                self.assertEqual((sscalar * s).to_dense(), res_dense)

            # Case 1: sparse broadcasts over dense
            s = self._gen_sparse(sparse_dim, nnz, sub_shape, dtype, device, coalesced)[0]
            d = make_tensor(shape, dtype=dtype, device=device)
            check(self, s, d)
            check_empty(sub_shape, nnz, shape, coalesced)

            # Case 2: dense broadcasts over sparse
            s = self._gen_sparse(3, nnz, shape, dtype, device, coalesced)[0]
            d = make_tensor(sub_shape, dtype=dtype, device=device)
            check(self, s, d)
            check_empty(shape, nnz, sub_shape, coalesced)

    @unittest.skipIf(not TEST_NUMPY, "NumPy is not available")
    @onlyCPU
    @dtypes(*all_types_and_complex_and(torch.bool))
    def test_sparse_spdiags(self, device, dtype):

        make_diags = functools.partial(make_tensor, dtype=dtype, device=device)
        make_offsets = functools.partial(torch.tensor, dtype=torch.long, device=device)

        if TEST_SCIPY:
            def reference(diags, offsets, shape):
                return scipy.sparse.spdiags(diags, offsets, *shape).toarray()

        else:
            def reference(diags, offsets, shape):
                result = torch.zeros(shape, dtype=dtype, device=device)
                for i, off in enumerate(offsets):
                    res_view = result.diagonal(off)
                    data = diags[i]
                    if off > 0:
                        data = data[off:]

                    m = min(res_view.shape[0], data.shape[0])
                    res_view[:m] = data[:m]
                return result

        def check_valid(diags, offsets, shape, layout=None):
            ref_out = reference(diags, offsets, shape)
            out = torch.sparse.spdiags(diags, offsets, shape, layout=layout)
            if layout is None:
                ex_layout = torch.sparse_coo
            else:
                ex_layout = layout
            out_dense = out.to_dense()
            self.assertTrue(out.layout == ex_layout, f"Output layout {out.layout} expected {ex_layout}")
            self.assertEqual(out_dense, ref_out, f"Result:\n{out_dense} does not match reference:\n{ref_out}")

        def check_invalid(args, error):
            with self.assertRaisesRegex(RuntimeError, error):
                torch.sparse.spdiags(*args)

        def valid_cases():
            # some normal cases
            yield (make_diags((1, 5)), make_offsets([0]), (5, 5))
            yield (make_diags((3, 3)), make_offsets([-1, 0, 1]), (4, 4))
            # noncontigous diags
            yield (make_diags((5, 4), noncontiguous=True), make_offsets([-1, 1, 0, 2, -2]), (5, 5))
            # noncontigous offsets
            yield (make_diags((3, 4)), make_offsets([1, -1, 0, -2, 2])[::2], (5, 5))
            # noncontigous diags + offsets
            yield (make_diags((3, 4), noncontiguous=True), make_offsets([1, -1, 0, -2, 2])[::2], (5, 5))
            # correct dimensionality, 2d, 2d , and shapes match, but the number of diagonals is zero
            yield (make_diags((0, 3)), make_offsets([]), (3, 3))
            # forward rotation of upper diagonals
            yield (make_diags((3, 8)), make_offsets([1, 2, 3]), (4, 4))
            # rotation exausts input space to read from
            yield (make_diags((2, 3)), make_offsets([2, 1]), (3, 3))
            # Simple cases repeated with special output format
            yield (make_diags((1, 5)), make_offsets([0]), (5, 5), torch.sparse_csc)
            yield (make_diags((3, 3)), make_offsets([-1, 0, 1]), (4, 4), torch.sparse_csr)
            # vector diags
            yield (make_diags((3, )), make_offsets([1]), (4, 4))
            # Scalar offset
            yield (make_diags((1, 3)), make_offsets(2), (4, 4))
            # offsets out of range
            yield (make_diags((1, 3)), make_offsets([3]), (3, 3))
            yield (make_diags((1, 3)), make_offsets([-3]), (3, 3))

        for case in valid_cases():
            check_valid(*case)

        def invalid_cases():
            yield (make_diags((1, 3)), make_offsets([0]), (3, 2, 3)), "Output shape must be 2d"
            yield (make_diags((2, 3)), make_offsets([[1, 2], [0, 3]]), (3, 3)), "Offsets must be scalar or vector"
            yield (make_diags((3, 2, 3)), make_offsets([0, 1, 2]), (4, 4)), "Diagonals must be vector or matrix"
            yield (make_diags((3, 3)), make_offsets([-1, 0]), (3, 3)),\
                r"Number of diagonals \(\d\) does not match the number of offsets \(\d\)"
            yield (make_diags((5,)), make_offsets([0, 1, 2, 3, 4]), (3, 3)),\
                r"Number of diagonals \(\d\) does not match the number of offsets \(\d\)"
            yield (make_diags((2, 2)), make_offsets([-1, 0]), (2, 3), torch.strided),\
                r"Only output layouts \(\w+, \w+, \w+\) are supported, got \w+"
            yield (make_diags((2, 5)), make_offsets([0, 0]), (5, 5)), "Offset tensor contains duplicate values"
            yield (make_diags((1, 5)), make_offsets([0]).to(torch.int32), (5, 5)), r"Offset Tensor must have dtype Long but got \w+"


        for case, error_regex in invalid_cases():
            check_invalid(case, error_regex)

    def test_small_nnz_coalesced(self):
        # creating a coo tensor with nnz == 0 is always coalesced
        self.assertTrue(torch.sparse_coo_tensor([[], []], [], (2, 2)).is_coalesced())
        # same for a coo tensor with only 1 nnz
        self.assertTrue(torch.sparse_coo_tensor([[0], [0]], [1], (2, 2)).is_coalesced())
        # two or more nnz coalesced is false as it can't be verified without an expensive check
        self.assertFalse(torch.sparse_coo_tensor([[0, 0], [0, 0]], [1, 2], (2, 2)).is_coalesced())
        # even if there are no duplicates
        self.assertFalse(torch.sparse_coo_tensor([[0, 1], [0, 1]], [1, 2], (2, 2)).is_coalesced())

    @coalescedonoff
    @dtypes(*all_types_and_complex_and(torch.bool))
    def test_sum(self, device, dtype, coalesced):
        def run_test(shape, nnz):
            a = self._gen_sparse(2, nnz, shape, dtype, device, coalesced)[0]
            self.assertEqual(a.sum(), a._values().sum())
            if dtype.is_floating_point or dtype.is_complex:
                a.requires_grad_(True)
                a_inter = a.sum()
                a_inter.abs().backward()
                with torch.no_grad():
                    self.assertEqual(a.grad, torch.ones(shape, dtype=dtype, device=device) * torch.sgn(a_inter))
        for shape in [(10, 5), (10, 10)]:
            run_test(shape, 0)
            run_test(shape, max(shape))
            run_test(shape, shape[0] * shape[1])


class TestSparseOneOff(TestCase):
    @unittest.skipIf(not TEST_CUDA, 'CUDA not available')
    def test_cuda_from_cpu(self):
        with self.assertRaisesRegex(
                RuntimeError,
                "Expected all tensors to be on the same device, but found at least two devices, cuda:0 and cpu!"):
            torch.sparse_coo_tensor(torch.zeros(1, 4).long().cuda(),
                                    torch.randn(4, 4, 4),
                                    [3, 4, 4])

        with self.assertRaisesRegex(
                RuntimeError,
                "Expected all tensors to be on the same device, but found at least two devices, cuda:0 and cpu!"):
            torch.sparse_coo_tensor(torch.zeros(1, 4).long().cuda(),
                                    torch.randn(4, 4, 4, 0),
                                    [3, 4, 4, 0])

        with self.assertRaisesRegex(
                RuntimeError,
                "Expected all tensors to be on the same device, but found at least two devices, cuda:0 and cpu!"):
            torch.sparse_coo_tensor(torch.empty(1, 0).long().cuda(),
                                    torch.randn(0, 4, 4, 0),
                                    [0, 4, 4, 0])

    @unittest.skipIf(not TEST_CUDA, 'CUDA not available')
    def test_cuda_sparse_cpu_dense_add(self):
        x = torch.zeros(3, 4, 4)
        sparse_y = torch.sparse_coo_tensor(torch.zeros(1, 4).long().cuda(),
                                           torch.randn(4, 4, 4).cuda(),
                                           [3, 4, 4])
        with self.assertRaisesRegex(RuntimeError, "add: expected 'self' to be a CUDA tensor, but got a CPU tensor"):
            x + sparse_y

        x = torch.zeros(3, 4, 4, 0)
        sparse_y = torch.sparse_coo_tensor(torch.zeros(1, 4).long().cuda(),
                                           torch.randn(4, 4, 4, 0).cuda(),
                                           [3, 4, 4, 0])
        with self.assertRaisesRegex(RuntimeError, "add: expected 'self' to be a CUDA tensor, but got a CPU tensor"):
            x + sparse_y

        x = torch.zeros(0, 4, 4, 0)
        sparse_y = torch.sparse_coo_tensor(torch.empty(1, 0).long().cuda(),
                                           torch.randn(0, 4, 4, 0).cuda(),
                                           [0, 4, 4, 0])
        with self.assertRaisesRegex(RuntimeError, "add: expected 'self' to be a CUDA tensor, but got a CPU tensor"):
            x + sparse_y


def _sparse_to_dense(tensor):
    if tensor.dtype != torch.bool:
        return tensor.to_dense(masked_grad=True)

    # to_dense uses coalesce which isn't implemented for bool
    return tensor.to(torch.int8).to_dense().to(torch.bool)


_sparse_unary_ops = ops(sparse_unary_ufuncs, dtypes=OpDTypes.supported,
                        allowed_dtypes=all_types_and_complex())
class TestSparseUnaryUfuncs(TestCase):
    exact_dtype = True


    @_sparse_unary_ops
    def test_sparse_consistency(self, device, dtype, op):
        sample = first_sample(self, op.sample_inputs(device, dtype))
        assert isinstance(sample.input, torch.Tensor)

        expected = op(sample.input, *sample.args, **sample.kwargs)
        assert torch.is_tensor(expected)
        output = op(sample.input.to_sparse(), *sample.args, **sample.kwargs)
        assert torch.is_tensor(output)
        self.assertEqual(_sparse_to_dense(output), expected)

    @_sparse_unary_ops
    def test_out(self, device, dtype, op):
        if not op.supports_out:
            self.skipTest("Skipped! Out not supported")

        sample = first_sample(self, op.sample_inputs(device, dtype))
        sample.input = sample.input.to_sparse()
        expect = op(sample.input, *sample.args, **sample.kwargs)

        out = torch.sparse_coo_tensor(sample.input.shape, device=device,
                                      dtype=expect.dtype)
        op(sample.input, *sample.args, **sample.kwargs, out=out)
        self.assertEqual(out, expect)

    @_sparse_unary_ops
    def test_inplace(self, device, dtype, op):
        if op.inplace_variant is None:
            self.skipTest("Skipped! Out not supported")

        sample = first_sample(self, op.sample_inputs(device, dtype))
        sample.input = sample.input.to_sparse().coalesce()
        expect = op(sample.input, *sample.args, **sample.kwargs)

        if not torch.can_cast(expect.dtype, dtype):
            with self.assertRaisesRegex(RuntimeError, "result type .* can't be cast to"):
                op.inplace_variant(sample.input, *sample.args, **sample.kwargs)
            return

        actual = op.inplace_variant(sample.input, *sample.args, **sample.kwargs)
        self.assertIs(actual, sample.input)
        self.assertEqual(actual, expect)

    @_sparse_unary_ops
    def test_sparse_zero_dims(self, device, dtype, op):
        # test 0x0 sparse_coo_tensor
        indices = torch.empty(2, 0, dtype=torch.int64)
        values = torch.empty(0, dtype=dtype)
        sparse_0x0 = torch.sparse_coo_tensor(indices, values, (0, 0))
        expected = torch.sparse_coo_tensor(indices, op(values), (0, 0))
        actual = op(sparse_0x0)
        self.assertEqual(expected, actual)

    @_sparse_unary_ops
    def test_sparse_zeros(self, device, dtype, op):
        samples = op.sample_inputs(device, dtype)

        zero_input = torch.zeros((), device=device, dtype=dtype)
        sparse_input = torch.sparse_coo_tensor((), dtype=dtype, device=device)

        expect = op(zero_input)
        actual = op(sparse_input)
        self.assertEqual(expect, _sparse_to_dense(actual))

    @ops(sparse_unary_ufuncs, dtypes=OpDTypes.supported,
         allowed_dtypes=[torch.double, torch.cdouble])
    def test_sparse_fn_grad(self, device, dtype, op):
        if not op.supports_autograd:
            self.skipTest("Skipped! Op doesn't support autograd")

        for sample in op.sample_inputs(device, dtype):
            sparse_input = sample.input.to_sparse().detach().requires_grad_(True)

            def fn(x):
                return _sparse_to_dense(
                    op(x, *sample.args, **sample.kwargs))

            self.assertTrue(gradcheck(
                fn,
                (sparse_input,),
                check_batched_grad=False,
                check_grad_dtypes=True,
                nondet_tol=op.gradcheck_nondet_tol,
                fast_mode=op.gradcheck_fast_mode,
                masked=True))


class TestSparseMaskedReductions(TestCase):
    exact_dtype = True

    @ops(sparse_masked_reduction_ops)
    def test_future_empty_dim(self, device, dtype, op):
        """Currently, `dim=()` in reductions operations means "reduce over
        all dimensions" while in future, it will read "no reduce". See
        https://github.com/pytorch/pytorch/issues/29137

        For sparse masked reductions, we'll implement the current behavior.

        For testing, we'll use samples with `dim=0` and map it to
        `dim=()` until
        torch.testing._internal.common_methods_invocations._generate_reduction_kwargs
        is made to generate samples with `dim=()` for non-scalar
        inputs. With this and after gh-29137 is resolved, this test
        can be deleted. See also `torch.masked._canonical_dim`
        implementation about changing the `dim=()` behavior.
        """

        samples = op.sample_inputs_func(op, device, dtype, requires_grad=False)
        op_name = op.name.replace('masked.', '')
        for sample_input in samples:
            if sample_input.kwargs.get('dim') != 0:
                continue
            sample_input_kwargs = dict(sample_input.kwargs)
            sample_input_kwargs['dim'] = ()    # reduce over all dimensions

            t = sample_input.input
            mask = sample_input_kwargs.get('mask')
            if mask is None and op_name in {'prod', 'amax', 'amin'}:
                # FIXME: for now reductions with non-zero reduction identity and
                # unspecified mask are not supported for sparse COO
                # tensors, see torch.masked.prod implementation
                # for details.
                continue
            sparse_op_kwargs = dict(sample_input_kwargs)
            actual = op(t.to_sparse(), *sample_input.args, **sample_input_kwargs)
            self.assertEqual(actual.layout, torch.sparse_coo)

            expected = op(t, *sample_input.args, **sample_input_kwargs).to_sparse()
            self.assertEqual(actual, expected)


class TestSparseMeta(TestCase):
    exact_dtype = True

    def test_basic(self):
        r = torch.empty(4, 4, layout=torch.sparse_coo, device='meta')
        self.assertTrue(r.is_meta)
        self.assertEqual(r.device.type, "meta")
        r2 = torch.empty_like(r)
        self.assertTrue(r2.is_meta)
        self.assertEqual(r, r2)
        r3 = torch.sparse_coo_tensor(size=(4, 4), device='meta')
        self.assertTrue(r3.is_meta)
        self.assertEqual(r, r3)
        r.sparse_resize_((4, 4), 1, 1)
        r.sparse_resize_and_clear_((4, 4, 4), 2, 1)
        self.assertEqual(r.sparse_dim(), 2)
        self.assertEqual(r.dense_dim(), 1)
        self.assertEqual(r._dimV(), 1)
        self.assertEqual(r._nnz(), 0)
        # nnz zero sparse tensors should always be coalesced at creation
        self.assertEqual(r.is_coalesced(), True)
        # but we can force them into the uncoalesed state
        r._coalesced_(False)
        self.assertEqual(r.is_coalesced(), False)
        # return the coalesced state for indices/values access
        r._coalesced_(True)
        # TODO: this sort of aliasing will need to be handled by
        # functionalization
        self.assertEqual(r._indices(), torch.empty(2, 0, device='meta', dtype=torch.int64))
        self.assertEqual(r._values(), torch.empty(0, 4, device='meta'))
        self.assertEqual(r.indices(), torch.empty(2, 0, device='meta', dtype=torch.int64))
        self.assertEqual(r.values(), torch.empty(0, 4, device='meta'))


class TestSparseAny(TestCase):

    @onlyCPU
    @all_sparse_layouts('layout', include_strided=False)
    @torch.sparse.check_sparse_tensor_invariants(enable=False)
    def test_check_sparse_tensor_invariants(self, layout):

        if layout is torch.sparse_coo:

            def create_invalid_tensor(check_invariants=None):
                shape = (2, 2)
                invalid_indices = torch.tensor([[0], [3]])  # column index is out of range
                values = torch.tensor([1])
                if check_invariants is None:
                    return torch.sparse_coo_tensor(invalid_indices, values, shape)
                else:
                    return torch.sparse_coo_tensor(invalid_indices, values, shape, check_invariants=check_invariants)

            expected_exception_message = 'size is inconsistent with indices: for dim 1, size is 2 but found index 3'

        elif layout in {torch.sparse_csr, torch.sparse_csc, torch.sparse_bsr, torch.sparse_bsc}:

            def create_invalid_tensor(check_invariants=None):
                shape = (2, 2)
                compressed_indices = torch.tensor([0, 0, 1])
                invalid_plain_indices = torch.tensor([3])  # index is out of range
                if layout in {torch.sparse_bsr, torch.sparse_bsc}:
                    values = torch.tensor([[[1]]])
                else:
                    values = torch.tensor([1])
                if check_invariants is None:
                    return torch.sparse_compressed_tensor(compressed_indices, invalid_plain_indices, values, shape, layout=layout)
                else:
                    return torch.sparse_compressed_tensor(compressed_indices, invalid_plain_indices, values, shape, layout=layout,
                                                          check_invariants=check_invariants)

            if layout in {torch.sparse_csr, torch.sparse_bsr}:
                expected_exception_message = r'`0 <= col_indices < ncols` is not satisfied.'
            else:
                expected_exception_message = r'`0 <= row_indices < nrows` is not satisfied.'

        else:
            raise NotImplementedError(layout)

        # First, consider the case where invariant checks are disabled
        # "globally" (read: within the context of this test method
        # caller) as defined by check_sparse_tensor_invariants(False)
        # decorator:
        self.assertFalse(torch.sparse.check_sparse_tensor_invariants.is_enabled())

        # Enable the invariant checks in a local context:
        with torch.sparse.check_sparse_tensor_invariants():
            self.assertTrue(torch.sparse.check_sparse_tensor_invariants.is_enabled())

        # Leaving the local context must restore the "global" state of
        # the invariant check feature:
        self.assertFalse(torch.sparse.check_sparse_tensor_invariants.is_enabled())

        # Since invariant checks are disabled by default, we can
        # create an invalid sparse tensor without raising an
        # exception:
        r = create_invalid_tensor()
        self.assertEqual(r.layout, layout)

        # Or, when disabling the invariants check explicitly:
        r = create_invalid_tensor(check_invariants=False)
        self.assertEqual(r.layout, layout)

        # Enabling invariant check via constructor's optional argument
        # will raise an exception when sparse tensor invariants are
        # violated:
        with self.assertRaisesRegex(RuntimeError, expected_exception_message):
            create_invalid_tensor(check_invariants=True)

        # Check that the global invariant check flag has been restored
        # after raising the exception above:
        self.assertFalse(torch.sparse.check_sparse_tensor_invariants.is_enabled())

        # Next, consider the case where invariant checks are enabled
        # within a local context:
        with torch.sparse.check_sparse_tensor_invariants():
            self.assertTrue(torch.sparse.check_sparse_tensor_invariants.is_enabled())

            # Since invariant checks are now enabled by default, an
            # attempt to create an invalid sparse tensor will lead to
            # an exception:
            with self.assertRaisesRegex(RuntimeError, expected_exception_message):
                create_invalid_tensor()

            # Similarly, when enabling the invariant checks
            # explicitly, invalid sparse tensor construction will lead
            # to an exception:
            with self.assertRaisesRegex(RuntimeError, expected_exception_message):
                create_invalid_tensor(check_invariants=True)

            # However, invariants check can be disabled via
            # constructor's optional argument so that the invalid
            # tensor is succesfully constructed:
            r = create_invalid_tensor(check_invariants=False)
            self.assertEqual(r.layout, layout)

            # Check that the invariant check flag has been restored
            # when leaving the constructor:
            self.assertTrue(torch.sparse.check_sparse_tensor_invariants.is_enabled())

        # Double-check restoring the global state when leaving the
        # local context:
        self.assertFalse(torch.sparse.check_sparse_tensor_invariants.is_enabled())

        # Test nesting of pre-defined context managers
        check_ctx = torch.sparse.check_sparse_tensor_invariants(True)
        no_check_ctx = torch.sparse.check_sparse_tensor_invariants(False)
        with check_ctx:
            self.assertTrue(torch.sparse.check_sparse_tensor_invariants.is_enabled())
            with no_check_ctx:
                self.assertFalse(torch.sparse.check_sparse_tensor_invariants.is_enabled())
            self.assertTrue(torch.sparse.check_sparse_tensor_invariants.is_enabled())
        self.assertFalse(torch.sparse.check_sparse_tensor_invariants.is_enabled())

        # Test an attempt to re-use an activate context manager instance
        check_ctx2 = torch.sparse.check_sparse_tensor_invariants(True)
        with check_ctx:
            self.assertTrue(torch.sparse.check_sparse_tensor_invariants.is_enabled())
            with no_check_ctx:
                self.assertFalse(torch.sparse.check_sparse_tensor_invariants.is_enabled())
                with self.assertRaisesRegex(RuntimeError, "This context manager instance is already activated."
                                            " Use a different context manager instance for context nesting"):
                    with check_ctx:
                        self.assertTrue(torch.sparse.check_sparse_tensor_invariants.is_enabled())
                self.assertFalse(torch.sparse.check_sparse_tensor_invariants.is_enabled())
                with check_ctx2:
                    self.assertTrue(torch.sparse.check_sparse_tensor_invariants.is_enabled())
                self.assertFalse(torch.sparse.check_sparse_tensor_invariants.is_enabled())
            self.assertTrue(torch.sparse.check_sparse_tensor_invariants.is_enabled())
        self.assertFalse(torch.sparse.check_sparse_tensor_invariants.is_enabled())

    def test_generate_simple_inputs(self):
        layouts = [torch.strided, torch.sparse_coo, torch.sparse_csr, torch.sparse_csc, torch.sparse_bsr, torch.sparse_bsc]

        tested_combinations = set()
        for tensors in zip(*map(self.generate_simple_inputs, layouts)):
            for i, t in enumerate(tensors):
                self.assertEqual(t.layout, layouts[i])

                # all layouts must produce semantically the same tensors
                self.assertEqual(t, tensors[0])

                if t.layout is torch.strided:
                    is_hybrid = None
                else:
                    is_hybrid = t.dense_dim() > 0
                if t.layout in {torch.sparse_csr, torch.sparse_bsr}:
                    is_batch = t.crow_indices().ndim > 1
                elif t.layout in {torch.sparse_csc, torch.sparse_bsc}:
                    is_batch = t.ccol_indices().ndim > 1
                else:
                    is_batch = None
                if t.layout in {torch.sparse_bsr, torch.sparse_bsc}:
                    blocksize = t.values().shape[1:3]
                    nontrivial_blocksize = 1 not in blocksize
                else:
                    nontrivial_blocksize = None
                if t.layout in {torch.sparse_csr, torch.sparse_bsr}:
                    contiguous_indices = t.crow_indices().is_contiguous() and t.col_indices().is_contiguous()
                    contiguous_values = t.values().is_contiguous()
                elif t.layout in {torch.sparse_csc, torch.sparse_bsc}:
                    contiguous_indices = t.ccol_indices().is_contiguous() and t.row_indices().is_contiguous()
                    contiguous_values = t.values().is_contiguous()
                elif t.layout is torch.sparse_coo:
                    contiguous_indices = t._indices().is_contiguous()
                    contiguous_values = t._values().is_contiguous()
                else:
                    contiguous_indices = None
                    contiguous_values = t.is_contiguous()

                tested_combinations.add((t.layout, is_hybrid, is_batch, nontrivial_blocksize,
                                         contiguous_indices, contiguous_values))

        # Ensure that the inputs generation covers all layout,
        # non-hybrid/hybrid, non-batch/batch, and contiguity
        # combinations:
        untested_combinations = set()
        for layout in layouts:
            for is_hybrid in [False, True]:
                if layout is torch.strided:
                    is_hybrid = None
                for is_batch in [False, True]:
                    if layout in {torch.sparse_coo, torch.strided}:
                        is_batch = None
                    for nontrivial_blocksize in [False, True]:
                        if layout not in {torch.sparse_bsr, torch.sparse_bsc}:
                            nontrivial_blocksize = None
                        for contiguous_indices in [False, True]:
                            if layout is torch.strided:
                                contiguous_indices = None
                            elif not is_batch:
                                # indices are contiguous per-patch
                                contiguous_indices = True
                            for contiguous_values in [False, True]:
                                key = (layout, is_hybrid, is_batch, nontrivial_blocksize,
                                       contiguous_indices, contiguous_values)
                                if key not in tested_combinations:
                                    untested_combinations.add(
                                        f'layout={layout}, is_hybrid={is_hybrid}, is_batch={is_batch},'
                                        f' nontrivial_blocksize={nontrivial_blocksize},'
                                        f' contiguous_indices{contiguous_indices}, contiguous_values={contiguous_values}')
        assert not untested_combinations, untested_combinations

    @all_sparse_layouts('from_layout', include_strided=False)
    @dtypes(*all_types_and_complex_and(torch.half, torch.bool, torch.bfloat16))
    @parametrize("index_dtype", [torch.int32, torch.int64])
    def test_to_dense(self, from_layout, device, dtype, index_dtype):
        """
        This test tests conversion from any layout to strided layout.
        """
        for t in self.generate_simple_inputs(
                from_layout, device=device, dtype=dtype, index_dtype=index_dtype):
            r = t.to_dense()
            self.assertEqual(r.layout, torch.strided)
            self.assertEqual(r, t)

    @all_sparse_layouts('from_layout', include_strided=False)
    @dtypes(torch.float64, torch.complex128)
    @parametrize("index_dtype", [torch.int64])
    @gradcheck_semantics()
    def test_gradcheck_to_dense(self, from_layout, device, dtype, index_dtype, gradcheck):
        for t in self.generate_simple_inputs(
                from_layout, device=device, dtype=dtype, index_dtype=index_dtype):
            batch_dim = t.dim() - t.dense_dim() - t.sparse_dim()
            if batch_dim > 0:
                # TODO: implement batch support in _convert_indices_from_csr_to_coo
                continue
            t = t.clone().detach().requires_grad_(True)
            r = gradcheck(lambda x: torch.Tensor.to_dense(x, masked_grad=gradcheck.masked), t)
            self.assertTrue(r)

    @all_sparse_layouts('from_layout', include_strided=True)
    @all_sparse_layouts('to_layout', include_strided=False)
    @dtypes(*all_types_and_complex_and(torch.half, torch.bool, torch.bfloat16))
    @parametrize("index_dtype", [torch.int32, torch.int64])
    def test_to_sparse(self, from_layout, to_layout, device, dtype, index_dtype):
        """
        This test tests conversion from any layout to any sparse layout.
        """
        for t in self.generate_simple_inputs(
                from_layout, device=device, dtype=dtype, index_dtype=index_dtype,
                enable_hybrid=(
                    # TODO: to support conversion strided->hybrid
                    # CSR/CSC/BSR/BSC, to_sparse() requires extra keyword
                    # argument, either nof_batch_dims or
                    # nof_dense_dims
                    not (from_layout is torch.strided and to_layout in
                         {torch.sparse_bsr, torch.sparse_bsc, torch.sparse_csr, torch.sparse_csc}))):

            if to_layout in {torch.sparse_bsr, torch.sparse_bsc}:
                if from_layout == torch.sparse_bsr:
                    batch_ndim = t.crow_indices().dim() - 1
                    blocksize = t.values().shape[batch_ndim + 1:batch_ndim + 3]
                elif from_layout == torch.sparse_bsc:
                    batch_ndim = t.ccol_indices().dim() - 1
                    blocksize = t.values().shape[batch_ndim + 1:batch_ndim + 3]
                else:
                    blocksize = (1, 1)
            else:
                blocksize = None

            if from_layout is torch.strided:
                is_batch = None
                is_hybrid = None
            else:
                is_batch = t.dim() > (t.sparse_dim() + t.dense_dim())
                is_hybrid = t.dense_dim() > 0

            def explicit_to_sparse(x):
                # Used to check that the explicit conversion methods
                # are consistent with the `to_sparse(*, layout,
                # blocksize)` method.
                if to_layout is torch.sparse_coo:
                    return x.to_sparse_coo()
                elif to_layout is torch.sparse_csr:
                    return x.to_sparse_csr()
                elif to_layout is torch.sparse_csc:
                    return x.to_sparse_csc()
                elif to_layout is torch.sparse_bsr:
                    return x.to_sparse_bsr(blocksize)
                elif to_layout is torch.sparse_bsc:
                    return x.to_sparse_bsc(blocksize)
                else:
                    assert 0  # unreachable

            # TODO: The following exception cases all correspond to
            # not implemented conversions
            if from_layout in {
                    torch.sparse_csr, torch.sparse_csc} and to_layout in {torch.sparse_bsr, torch.sparse_bsc} and is_batch:
                with self.assertRaisesRegex(
                        RuntimeError,
                        r"conversion from Sparse(Csr|Csc) to Sparse(Bsr|Bsc) for batched inputs is not supported"):
                    t.to_sparse(layout=to_layout, blocksize=blocksize)
                with self.assertRaisesRegex(
                        RuntimeError,
                        r"conversion from Sparse(Csr|Csc) to Sparse(Bsr|Bsc) for batched inputs is not supported"):
                    explicit_to_sparse(t)
                continue
            elif from_layout is torch.sparse_coo and to_layout in {
                    torch.sparse_csr, torch.sparse_csc, torch.sparse_bsr, torch.sparse_bsc} and t.sparse_dim() != 2:
                with self.assertRaisesRegex(
                        RuntimeError,
                        r"conversion from Sparse to .* for input tensors with sparse_dim\(\)!=2 is not supported"):
                    t.to_sparse(layout=to_layout, blocksize=blocksize)
                with self.assertRaisesRegex(
                        RuntimeError,
                        r"conversion from Sparse to .* for input tensors with sparse_dim\(\)!=2 is not supported"):
                    explicit_to_sparse(t)
                continue
            elif from_layout in {torch.sparse_csr, torch.sparse_csc,
                                 torch.sparse_bsr, torch.sparse_bsc} and to_layout is torch.sparse_coo and is_batch:
                with self.assertRaisesRegex(RuntimeError,
                                            "crow_indices is supposed to be a vector, but got \\d+ dimensional tensor"):
                    t.to_sparse(layout=to_layout, blocksize=blocksize)
                with self.assertRaisesRegex(RuntimeError,
                                            "crow_indices is supposed to be a vector, but got \\d+ dimensional tensor"):
                    explicit_to_sparse(t)
                continue
            elif (from_layout, to_layout) in {(torch.sparse_bsc, torch.sparse_csr), (torch.sparse_bsc, torch.sparse_csc),
                                              (torch.sparse_bsr, torch.sparse_csr), (torch.sparse_bsr, torch.sparse_csc)}:
                with self.assertRaisesRegex(
                        RuntimeError,
                        r"sparse_compressed_to_sparse_(csr|csc|bsr|bsc): expected\s*(Sparse(Csc|Csr)[,]|)\s*Sparse(Csr|Bsr)"
                        " or Sparse(Csc|Bsc) layout but got Sparse(Csr|Csc|Bsr|Bsc)"):
                    t.to_sparse(layout=to_layout, blocksize=blocksize)
                with self.assertRaisesRegex(
                        RuntimeError,
                        r"sparse_compressed_to_sparse_(csr|csc|bsr|bsc): expected\s*(Sparse(Csc|Csr)[,]|)\s*Sparse(Csr|Bsr)"
                        " or Sparse(Csc|Bsc) layout but got Sparse(Csr|Csc|Bsr|Bsc)"):
                    explicit_to_sparse(t)
                self.skipTest('NOT IMPL')
            else:
                r = t.to_sparse(layout=to_layout, blocksize=blocksize)

                self.assertEqual(r.layout, to_layout)

                # to_sparse method uses unsafe construction of sparse
                # tensors. Here we explicitly validate the results to
                # make sure that the sparse tensors are consistent
                # with the corresponding sparse tensor invariants.
                if r.layout in {torch.sparse_csr, torch.sparse_bsr, torch.sparse_csc, torch.sparse_bsc}:
                    if r.layout in {torch.sparse_csr, torch.sparse_bsr}:
                        compressed_indices, plain_indices = r.crow_indices(), r.col_indices()
                    else:
                        compressed_indices, plain_indices = r.ccol_indices(), r.row_indices()
                    torch._validate_sparse_compressed_tensor_args(compressed_indices, plain_indices, r.values(),
                                                                  r.shape, r.layout)
                    if from_layout in {torch.strided, torch.sparse_coo}:
                        self.assertEqual(compressed_indices.dtype, torch.int64)
                        self.assertEqual(plain_indices.dtype, torch.int64)
                    else:
                        self.assertEqual(compressed_indices.dtype, index_dtype)
                        self.assertEqual(plain_indices.dtype, index_dtype)
                    self.assertEqual(r.values().dtype, dtype)
                elif r.layout is torch.sparse_coo:
                    if t.layout is torch.sparse_coo:
                        self.assertEqual(t.is_coalesced(), r.is_coalesced())

                    # Check r is truly coalesced when r.is_coalesced == True
                    if r.is_coalesced():
                        self.assertTrue(is_coalesced_indices(r))

                    torch._validate_sparse_coo_tensor_args(r._indices(), r._values(), r.shape)
                    self.assertEqual(r._indices().dtype, torch.int64)
                    self.assertEqual(r._values().dtype, dtype)
                else:
                    assert 0  # unreachable

                # Finally, we'll test tensor equality:
                self.assertEqual(r, t)

                # Also, check consistency with explicit conversion methods:
                r2 = explicit_to_sparse(t)
                self.assertEqual(r2, r)

                # Check inverse conversion from sparse compressed block tensors
                if from_layout == torch.sparse_bsr:
                    batch_ndim = t.crow_indices().dim() - 1
                    from_blocksize = t.values().shape[batch_ndim + 1:batch_ndim + 3]
                elif from_layout == torch.sparse_bsc:
                    batch_ndim = t.ccol_indices().dim() - 1
                    from_blocksize = t.values().shape[batch_ndim + 1:batch_ndim + 3]
                else:
                    continue
                if r.ndim != 2:
                    continue

                t2 = r.to_sparse(layout=from_layout, blocksize=from_blocksize)
                self.assertEqual(t2, t)

        # extra tests
        if (from_layout, to_layout) == (torch.sparse_csr, torch.sparse_bsr):
            # See gh-90910
            t = torch.tensor([[0, 0, 1, 0], [0, 1, 0, 0]], dtype=dtype, device=device).to_sparse_csr()
            r = t.to_sparse_bsr((2, 2))
            torch._validate_sparse_compressed_tensor_args(r.crow_indices(), r.col_indices(), r.values(), r.shape, r.layout)
            self.assertEqual(r, t)

        if (from_layout, to_layout) in {(torch.sparse_csr, torch.sparse_csc),
                                        (torch.sparse_csc, torch.sparse_csr)}:
            # See gh-91007
            compressed_indices = torch.tensor([0, 4, 8, 8, 12, 16, 20], dtype=index_dtype, device=device)
            plain_indices = torch.tensor([0, 1, 2, 3] * 5, dtype=index_dtype, device=device)
            t = torch.sparse_compressed_tensor(compressed_indices, plain_indices, range(20),
                                               dtype=dtype, device=device, layout=from_layout)
            r = t.to_sparse(layout=to_layout)
            if r.layout in {torch.sparse_csr, torch.sparse_bsr}:
                compressed_indices, plain_indices = r.crow_indices(), r.col_indices()
            else:
                compressed_indices, plain_indices = r.ccol_indices(), r.row_indices()
            torch._validate_sparse_compressed_tensor_args(compressed_indices, plain_indices, r.values(), r.shape, r.layout)
            self.assertEqual(r, t)

    @onlyNativeDeviceTypes
    @suppress_warnings
    @ops(reduction_ops_with_sparse_support)
    @precisionOverride({torch.bfloat16: 5e-4, torch.float16: 5e-3})
    @all_sparse_layouts('layout', include_strided=False)
    def test_reductions(self, layout, device, dtype, op):
        count = 0
        for sample in op.sample_inputs_sparse(layout, device, dtype):
            count += 1

            t_inp, t_args, t_kwargs = sample.input, sample.args, sample.kwargs
            result = op.op(t_inp, *t_args, **t_kwargs)

            #  Checking invariant rop(inp, ...).to_dense() == rop(inp.to_dense(), ...)
            dense = op.op(t_inp.to_dense(), *t_args, **t_kwargs)
            self.assertEqual(result, dense)

        if count == 0:
            # we count samples to avoid false-positive test reports
            self.skipTest('no sample inputs')

    @onlyNativeDeviceTypes
    @suppress_warnings
    @ops(reduction_ops_with_sparse_support, allowed_dtypes=(torch.float32, torch.float64, torch.complex64, torch.complex128))
    @all_sparse_layouts('layout', include_strided=False)
    def test_reductions_backward(self, layout, device, dtype, op):
        count = 0
        for sample in op.sample_inputs_sparse(layout, device, dtype, requires_grad=True):
            t_inp, t_args, t_kwargs = sample.input, sample.args, sample.kwargs
            r = op.op(t_inp, *t_args, **t_kwargs)
            if r.numel() != 0:
                r = r.sum()

            if op.name == 'sum':
                count += 1
                r.abs().backward()
                self.assertEqual(t_inp.grad, torch.ones(t_inp.shape, dtype=dtype, device=device) * torch.sgn(r))
            else:
                self.skipTest('NOT IMPL')

        if count == 0:
            # we count samples to avoid false-positive test reports
            self.skipTest('no sample inputs')

    @onlyNativeDeviceTypes
    @suppress_warnings
    @parametrize("mth", [subtest(mth, name=mth.__name__)
                         for mth in [torch.Tensor.is_coalesced,
                                     torch.Tensor.coalesce,
                                     torch.Tensor.indices,
                                     torch.Tensor.values,
                                     torch.Tensor.crow_indices,
                                     torch.Tensor.col_indices,
                                     torch.Tensor.ccol_indices,
                                     torch.Tensor.row_indices,
                                     ]])
    @all_sparse_layouts('layout', include_strided=True)
    def test_unsupported_backend_error_message(self, mth, layout, device):
        inp = torch.tensor([[1, 2], [3, 4]], device=device).to_sparse(
            layout=layout,
            blocksize=(1, 1) if layout in {torch.sparse_bsr, torch.sparse_bsc} else None)
        assert inp.layout is layout

        expected_behaviour = dict(
            # <mth name> = (<supported layouts>, <exception message on other layouts>)
            is_coalesced=({torch.sparse_coo},
                          "is_coalesced expected sparse coordinate tensor layout but got (Sparse(Csr|Csc|Bsr|Bsc)|Strided)"),
            coalesce=({torch.sparse_coo},
                      "coalesce expected sparse coordinate tensor layout but got (Sparse(Csr|Csc|Bsr|Bsc)|Strided)"),
            indices=({torch.sparse_coo},
                     "indices expected sparse coordinate tensor layout but got (Sparse(Csr|Csc|Bsr|Bsc)|Strided)"),
            values=({torch.sparse_coo, torch.sparse_csr, torch.sparse_csc, torch.sparse_bsr, torch.sparse_bsc},
                    "values expected sparse tensor layout but got Strided"),
            crow_indices=({torch.sparse_csr, torch.sparse_bsr},
                          "crow_indices expected sparse row compressed tensor layout but got (Sparse(Csc|Bsc|)|Strided)"),
            col_indices=({torch.sparse_csr, torch.sparse_bsr},
                         "col_indices expected sparse row compressed tensor layout but got (Sparse(Csc|Bsc|)|Strided)"),
            ccol_indices=({torch.sparse_csc, torch.sparse_bsc},
                          "ccol_indices expected sparse column compressed tensor layout but got (Sparse(Csr|Bsr|)|Strided)"),
            row_indices=({torch.sparse_csc, torch.sparse_bsc},
                         "row_indices expected sparse column compressed tensor layout but got (Sparse(Csr|Bsr|)|Strided)"),
        )[mth.__name__]

        if layout in expected_behaviour[0]:
            mth(inp)
        else:
            with self.assertRaisesRegex(RuntimeError, expected_behaviour[1]):
                mth(inp)

    @onlyNativeDeviceTypes
    @all_sparse_layouts('layout', include_strided=not True)
    @dtypes(torch.float64, torch.cdouble)
    @parametrize("masked", [subtest(False, name='sparse'), subtest(True, name='masked')])
    @parametrize("fast_mode", [subtest(False, name='slow'), subtest(True, name='fast')])
    def test_gradcheck_mm(self, layout, dtype, device, masked, fast_mode):
        # This function does not check the following cases:
        # - batch or hybrid tensors because addmm does not support
        #   such inputs yet
        # - check_forward_ad=True because of the lack of sparse tensor
        #   support in aten::view_as_real, torch._VF._make_dual, etc.

        ref_x = torch.tensor([[1, 2, 0, 0],
                              [0, 6, 0, 0],
                              [0, 0, 0, 0],
                              [13, 14, 0, 15]], dtype=dtype, device=device)
        ref_y = torch.tensor([[11, 12, 13, 14],
                              [21, 22, 23, 24],
                              [31, 32, 33, 34],
                              [41, 42, 43, 44]],
                             dtype=dtype, device=device)

        mm = torch.sparse.mm if masked else torch.mm

        blocksize = (2, 2) if layout in {torch.sparse_bsr, torch.sparse_bsc} else None
        x = ref_x.to_sparse(layout=layout, blocksize=blocksize).requires_grad_(True)
        y = ref_y.requires_grad_(True)

        if layout is torch.sparse_bsr and not masked or layout is torch.sparse_bsc:
            with self.assertRaisesRegex(
                    RuntimeError,
                    r"addmm: computation on (CPU|CUDA) is not implemented for Strided \+ Sparse(Bsr|Bsc) @ Strided"):
                torch.autograd.gradcheck(mm, (x, y), fast_mode=fast_mode, masked=masked)
            self.skipTest('NOT IMPL')
        elif layout in {torch.sparse_csc, torch.sparse_bsr, torch.sparse_bsc} and masked:
            with self.assertRaisesRegex(
                    RuntimeError,
                    r"(sparse_addmm_sparse_backward: unsupported combination of layouts,"
                    r" grad: Strided, mat1: Sparse(Csc|Bsr|Bsc), mat2: Strided"
                    r"|addmm: computation on (CPU|CUDA) is not implemented for "
                    r"Strided \+ Sparse(Csc|Bsr|Bsc) @ Strided without MKL)"):
                torch.autograd.gradcheck(mm, (x, y), fast_mode=fast_mode, masked=masked)
            self.skipTest('NOT IMPL')
        else:
            torch.autograd.gradcheck(mm, (x, y), fast_mode=fast_mode, masked=masked)

    @onlyNativeDeviceTypes
    @suppress_warnings
    @ops(binary_ufuncs_with_sparse_support)
    @all_sparse_layouts('layout', include_strided=False)
    def test_binary_operation(self, layout, device, dtype, op):
        if not op.supports_sparse_layout(layout):
            self.skipTest(f'{layout} is not supported in `{op.name}` OpInfo definition. Skipping!')

        for sample in op.sample_inputs_sparse(layout, device, dtype):
            if validate_sample_input_sparse(op, sample, check_validate=False) is not sample:
                # that is, the validation returns the sparse sample
                # wrapped within ErrorInput instance
                continue
            t_inp, t_args, t_kwargs = sample.input, sample.args, sample.kwargs
            batch_dim = t_inp.dim() - t_inp.dense_dim() - t_inp.sparse_dim()
            result = op.op(t_inp, *t_args, **t_kwargs)

            # Check rop(inp, ...).shape == inp.shape
            self.assertEqual(result.shape, t_inp.shape)

            # Check rop(inp, ...).sparse_dim() == inp.sparse_dim()
            self.assertEqual(result.sparse_dim(), t_inp.sparse_dim())

            # Check rop(inp, ...).dense_dim() == inp.dense_dim()
            self.assertEqual(result.dense_dim(), t_inp.dense_dim())

            # Check invariant rop(inp, ...).to_dense() == rop(inp.to_dense(), ...)
            try:
                dense = op.op(t_inp.to_dense(), *(t_args[0].to_dense(), *t_args[1:]), **t_kwargs)
            except Exception as msg:
                # this is strided op issue, so skipping the sample silently here
                if "\"cpublas_axpy_impl\" not implemented for 'ComplexHalf'" in str(msg):
                    continue
                raise
            self.assertEqual(result, dense)

<<<<<<< HEAD

    @onlyCUDA
    @dtypes(torch.int8, torch.half, torch.bfloat16)
    def test_structured_sparse_linear(self, device, dtype):
        def make_tensor(shape, dtype):
            if dtype.is_complex:
                return torch.zeros(shape, dtype=dtype)
            elif dtype.is_floating_point:
                return torch.randn(shape, dtype=dtype) / 10
            else:
                return torch.randint(-5, 5, shape, dtype=dtype)

        def random_mask_choice(i=None):
            choices = [
                [1, 1, 0, 0],
                [1, 0, 1, 0],
                [1, 0, 0, 1],
                [0, 1, 1, 0],
                [0, 1, 0, 1],
                [0, 0, 1, 1]
            ]
            if i is None:
                i = random.randint(0, len(choices) - 1)
            return choices[i]

        def run_test(batch_shape, m, n, k, device, dtype, dtype_out, add_bias, activation, rtol, atol):
            weight = make_tensor((m, k), dtype).to(device)
            input = make_tensor((*batch_shape, n, k), dtype).to(device)
            bias = make_tensor((m,), dtype_out).to(device) if add_bias else None

            for meta_choice in (list(range(6)) + [None]):
                mask_entries = [random_mask_choice(meta_choice) for i in range(m * (k // 4))]
                mask = torch.tensor(mask_entries, dtype=torch.bool).view(m, k).to(device)
                weight = weight.masked_fill(~mask, 0)

                dtype_dense = torch.float
                input_dense = input.to(dtype_dense)
                weight_dense = weight.to(dtype_dense)
                bias_dense = bias.to(dtype_dense) if add_bias else None
                output0 = torch.nn.functional.linear(input_dense, weight_dense, bias=bias_dense)
                if activation == "relu":
                    relu = torch.nn.ReLU()
                    output0 = relu(output0)
                elif activation == "silu":
                    silu = torch.nn.SiLU()
                    output0 = silu(output0)

                weight_sparse = weight.masked_select(mask).view(m, k // 2)

                output1, meta = torch._structured_sparse_linear(input, weight_sparse, mask, bias=bias, activation=activation)
                torch.testing.assert_close(output1.to(dtype_dense), output0, rtol=rtol, atol=atol)

                output1, _ = torch._structured_sparse_linear(input, weight_sparse, meta, bias=bias, activation=activation)
                torch.testing.assert_close(output1.to(dtype_dense), output0, rtol=rtol, atol=atol)

        is_sm8x = torch.cuda.get_device_capability(0)[0] == 8
        if not is_sm8x:
            return

        batch_shapes = [[], [3], [3, 1]]
        dtype_out = {torch.int8: torch.int32, torch.half: torch.half, torch.bfloat16: torch.bfloat16}
        activations = [None, "relu", "silu"]
        rtol, atol = 1e-3, 1e-3
        if dtype == torch.bfloat16:
            rtol, atol = 5e-3, 5e-3
        for (batch_shape, m, n, k, add_bias, activation) in \
                itertools.product(batch_shapes, range(3), range(3), range(3), (False, True), activations):
            if activation == "silu" and dtype == torch.int8:
                continue  # SiLU not supported for integer inputs

            m = 2 ** m * 32
            n = 2 ** n * 32
            k = 2 ** k * 128
            run_test(batch_shape, m, n, k, device, dtype, dtype_out[dtype], add_bias, activation, rtol, atol)

=======
>>>>>>> b7b44e76
    @onlyCPU
    @all_sparse_layouts('layout', include_strided=True)
    @dtypes(torch.double)
    def test_to_sparse_identity(self, device, layout, dtype):
        for dense_dim in range(4):
            x_dense = torch.eye(dense_dim, dtype=dtype, device=device)
            for sparse_dim_in in range(1, dense_dim):
                x_sparse = x_dense.to_sparse(sparse_dim_in)
                for sparse_dim_out in range(0, dense_dim):
                    if sparse_dim_out == sparse_dim_in:
                        self.assertTrue(x_sparse.to_sparse(sparse_dim_out).sparse_dim() == sparse_dim_out)
                    else:
                        with self.assertRaisesRegex(
                                RuntimeError,
                                r"to_sparse: conversion from Sparse to Sparse with sparse_dim argument !=self.sparse_dim\(\)"
                                " is not supported"):
                            x_sparse.to_sparse(sparse_dim_out)


    @onlyNativeDeviceTypes
    @suppress_warnings
    @ops(like_fns_with_sparse_support)
    @all_sparse_layouts('layout', include_strided=False)
    def test_like_fns(self, layout, device, dtype, op):

        for sample in op.sample_inputs_sparse(layout, device, dtype):
            t_inp, t_args, t_kwargs = sample.input, sample.args, sample.kwargs
            batch_dim = t_inp.dim() - t_inp.dense_dim() - t_inp.sparse_dim()
            if t_inp.layout in {torch.sparse_bsr, torch.sparse_bsc}:
                expected_blocksize = t_inp.values().shape[batch_dim + 1:batch_dim + 3]
            else:
                expected_blocksize = None
            expected_dtype = t_kwargs.get('dtype', dtype)
            expected_device = torch.device(t_kwargs.get('device', device))
            expected_layout = t_kwargs.get('layout', layout)

            result = op.op(t_inp, *t_args, **t_kwargs)

            self.assertEqual(result.dtype, expected_dtype)
            self.assertEqual(result.device.type, expected_device.type)
            self.assertEqual(result.layout, expected_layout)

            if result.layout in {torch.sparse_bsr, torch.sparse_bsc}:
                result_batch_dim = result.dim() - result.dense_dim() - result.sparse_dim()
                blocksize = result.values().shape[result_batch_dim + 1:result_batch_dim + 3]
                self.assertEqual(blocksize, expected_blocksize)

            # Check op(inp).shape == inp.shape
            self.assertEqual(result.shape, t_inp.shape)

            if expected_layout is torch.strided:
                self.assertEqual(result.sparse_dim(), 0)
                # Check op(inp, layout=torch.strided).dense_dim() == inp.dim()
                self.assertEqual(result.dense_dim(), t_inp.dim())
            elif expected_layout is torch.sparse_coo:
                # Check op(inp, layout=torch.sparse_coo).sparse_dim() == batch_dim + inp.sparse_dim()
                self.assertEqual(result.sparse_dim(), batch_dim + t_inp.sparse_dim())
                # Check op(inp, layout=torch.sparse_coo).dense_dim() == inp.dense_dim()
                self.assertEqual(result.dense_dim(), t_inp.dense_dim())

                torch._validate_sparse_coo_tensor_args(result._indices(), result._values(), result.shape)
            else:
                # Check op(inp).sparse_dim() == inp.sparse_dim()
                self.assertEqual(result.sparse_dim(), t_inp.sparse_dim())
                # Check op(inp).dense_dim() == inp.dense_dim()
                self.assertEqual(result.dense_dim(), t_inp.dense_dim())

                if result.layout in {torch.sparse_csr, torch.sparse_bsr}:
                    compressed_indices, plain_indices = result.crow_indices(), result.col_indices()
                else:
                    compressed_indices, plain_indices = result.ccol_indices(), result.row_indices()

                torch._validate_sparse_compressed_tensor_args(compressed_indices, plain_indices, result.values(),
                                                              result.shape, result.layout)

# e.g., TestSparseUnaryUfuncsCPU and TestSparseUnaryUfuncsCUDA
instantiate_device_type_tests(TestSparseUnaryUfuncs, globals(), except_for='meta')

instantiate_device_type_tests(TestSparseMaskedReductions, globals(), except_for='meta')

# e.g., TestSparseCPU and TestSparseCUDA
instantiate_device_type_tests(TestSparse, globals(), except_for='meta')

instantiate_device_type_tests(TestSparseAny, globals(), except_for='meta')

instantiate_parametrized_tests(TestSparseLegacyAndDeprecation)

if __name__ == '__main__':
    run_tests()<|MERGE_RESOLUTION|>--- conflicted
+++ resolved
@@ -4848,84 +4848,6 @@
                 raise
             self.assertEqual(result, dense)
 
-<<<<<<< HEAD
-
-    @onlyCUDA
-    @dtypes(torch.int8, torch.half, torch.bfloat16)
-    def test_structured_sparse_linear(self, device, dtype):
-        def make_tensor(shape, dtype):
-            if dtype.is_complex:
-                return torch.zeros(shape, dtype=dtype)
-            elif dtype.is_floating_point:
-                return torch.randn(shape, dtype=dtype) / 10
-            else:
-                return torch.randint(-5, 5, shape, dtype=dtype)
-
-        def random_mask_choice(i=None):
-            choices = [
-                [1, 1, 0, 0],
-                [1, 0, 1, 0],
-                [1, 0, 0, 1],
-                [0, 1, 1, 0],
-                [0, 1, 0, 1],
-                [0, 0, 1, 1]
-            ]
-            if i is None:
-                i = random.randint(0, len(choices) - 1)
-            return choices[i]
-
-        def run_test(batch_shape, m, n, k, device, dtype, dtype_out, add_bias, activation, rtol, atol):
-            weight = make_tensor((m, k), dtype).to(device)
-            input = make_tensor((*batch_shape, n, k), dtype).to(device)
-            bias = make_tensor((m,), dtype_out).to(device) if add_bias else None
-
-            for meta_choice in (list(range(6)) + [None]):
-                mask_entries = [random_mask_choice(meta_choice) for i in range(m * (k // 4))]
-                mask = torch.tensor(mask_entries, dtype=torch.bool).view(m, k).to(device)
-                weight = weight.masked_fill(~mask, 0)
-
-                dtype_dense = torch.float
-                input_dense = input.to(dtype_dense)
-                weight_dense = weight.to(dtype_dense)
-                bias_dense = bias.to(dtype_dense) if add_bias else None
-                output0 = torch.nn.functional.linear(input_dense, weight_dense, bias=bias_dense)
-                if activation == "relu":
-                    relu = torch.nn.ReLU()
-                    output0 = relu(output0)
-                elif activation == "silu":
-                    silu = torch.nn.SiLU()
-                    output0 = silu(output0)
-
-                weight_sparse = weight.masked_select(mask).view(m, k // 2)
-
-                output1, meta = torch._structured_sparse_linear(input, weight_sparse, mask, bias=bias, activation=activation)
-                torch.testing.assert_close(output1.to(dtype_dense), output0, rtol=rtol, atol=atol)
-
-                output1, _ = torch._structured_sparse_linear(input, weight_sparse, meta, bias=bias, activation=activation)
-                torch.testing.assert_close(output1.to(dtype_dense), output0, rtol=rtol, atol=atol)
-
-        is_sm8x = torch.cuda.get_device_capability(0)[0] == 8
-        if not is_sm8x:
-            return
-
-        batch_shapes = [[], [3], [3, 1]]
-        dtype_out = {torch.int8: torch.int32, torch.half: torch.half, torch.bfloat16: torch.bfloat16}
-        activations = [None, "relu", "silu"]
-        rtol, atol = 1e-3, 1e-3
-        if dtype == torch.bfloat16:
-            rtol, atol = 5e-3, 5e-3
-        for (batch_shape, m, n, k, add_bias, activation) in \
-                itertools.product(batch_shapes, range(3), range(3), range(3), (False, True), activations):
-            if activation == "silu" and dtype == torch.int8:
-                continue  # SiLU not supported for integer inputs
-
-            m = 2 ** m * 32
-            n = 2 ** n * 32
-            k = 2 ** k * 128
-            run_test(batch_shape, m, n, k, device, dtype, dtype_out[dtype], add_bias, activation, rtol, atol)
-
-=======
->>>>>>> b7b44e76
     @onlyCPU
     @all_sparse_layouts('layout', include_strided=True)
     @dtypes(torch.double)
